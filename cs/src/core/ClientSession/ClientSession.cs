--- conflicted
+++ resolved
@@ -675,35 +675,8 @@
         }
 
         /// <summary>
-<<<<<<< HEAD
-        /// Experimental feature
-        /// Checks whether specified record is present in memory
-        /// (between HeadAddress and tail, or between fromAddress
-        /// and tail), including tombstones.
-        /// </summary>
-        /// <param name="key">Key of the record.</param>
-        /// <param name="logicalAddress">Logical address of record, if found</param>
-        /// <param name="fromAddress">Look until this address</param>
-        /// <returns>Status</returns>
-        internal Status ContainsKeyInMemory(ref Key key, out long logicalAddress, long fromAddress = -1)
-        {
-            if (SupportAsync) UnsafeResumeThread();
-            try
-            {
-                return fht.InternalContainsKeyInMemory(ref key, ctx, FasterSession, out logicalAddress, fromAddress);
-            }
-            finally
-            {
-                if (SupportAsync) UnsafeSuspendThread();
-            }
-        }
-
-        /// <summary>
-        /// Compact the log until specified address using current session, moving active records to the tail of the log. 
-=======
         /// Compact the log until specified address, moving active records to the tail of the log. BeginAddress is shifted, but the physical log
         /// is not deleted from disk. Caller is responsible for truncating the physical log on disk by taking a checkpoint or calling Log.Truncate
->>>>>>> 283fad43
         /// </summary>
         /// <param name="compactUntilAddress">Compact log until this address</param>
         /// <param name="compactionType">Compaction type (whether we lookup records or scan log for liveness checking)</param>
@@ -746,6 +719,29 @@
         }
 
         /// <summary>
+        /// Experimental feature
+        /// Checks whether specified record is present in memory
+        /// (between HeadAddress and tail, or between fromAddress
+        /// and tail), including tombstones.
+        /// </summary>
+        /// <param name="key">Key of the record.</param>
+        /// <param name="logicalAddress">Logical address of record, if found</param>
+        /// <param name="fromAddress">Look until this address</param>
+        /// <returns>Status</returns>
+        internal Status ContainsKeyInMemory(ref Key key, out long logicalAddress, long fromAddress = -1)
+        {
+            if (SupportAsync) UnsafeResumeThread();
+            try
+            {
+                return fht.InternalContainsKeyInMemory(ref key, ctx, FasterSession, out logicalAddress, fromAddress);
+            }
+            finally
+            {
+                if (SupportAsync) UnsafeSuspendThread();
+            }
+        }
+
+        /// <summary>
         /// Iterator for all (distinct) live key-values stored in FASTER
         /// </summary>
         /// <param name="untilAddress">Report records until this address (tail by default)</param>
