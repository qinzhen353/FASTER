﻿// Copyright (c) Microsoft Corporation. All rights reserved.
// Licensed under the MIT license.

using System;
using System.Collections.Generic;
using System.Diagnostics;
using System.Runtime.CompilerServices;
using System.Threading;
using System.Threading.Tasks;

namespace FASTER.core
{
    /// <summary>
    /// Thread-independent session interface to FASTER
    /// </summary>
    /// <typeparam name="Key"></typeparam>
    /// <typeparam name="Value"></typeparam>
    /// <typeparam name="Input"></typeparam>
    /// <typeparam name="Output"></typeparam>
    /// <typeparam name="Context"></typeparam>
    /// <typeparam name="Functions"></typeparam>
    public sealed class AdvancedClientSession<Key, Value, Input, Output, Context, Functions> : IClientSession, IDisposable
#if DEBUG
        , IClientSession<Key, Value, Input, Output, Context>
#endif
        where Functions : IAdvancedFunctions<Key, Value, Input, Output, Context>
    {
        private readonly FasterKV<Key, Value> fht;

        internal readonly bool SupportAsync = false;
        internal readonly FasterKV<Key, Value>.FasterExecutionContext<Input, Output, Context> ctx;
        internal CommitPoint LatestCommitPoint;

        internal readonly Functions functions;
        internal readonly IVariableLengthStruct<Value, Input> variableLengthStruct;
        internal readonly IVariableLengthStruct<Input> inputVariableLengthStruct;

        internal readonly InternalFasterSession FasterSession;

        internal const string NotAsyncSessionErr = ClientSession<int, int, int, int, Empty, SimpleFunctions<int, int>>.NotAsyncSessionErr;

        internal AdvancedClientSession(
            FasterKV<Key, Value> fht,
            FasterKV<Key, Value>.FasterExecutionContext<Input, Output, Context> ctx,
            Functions functions,
            bool supportAsync,
            SessionVariableLengthStructSettings<Value, Input> sessionVariableLengthStructSettings = null)
        {
            this.fht = fht;
            this.ctx = ctx;
            this.functions = functions;
            SupportAsync = supportAsync;
            LatestCommitPoint = new CommitPoint { UntilSerialNo = -1, ExcludedSerialNos = null };
            FasterSession = new InternalFasterSession(this);

            this.variableLengthStruct = sessionVariableLengthStructSettings?.valueLength;
            if (this.variableLengthStruct == default)
            {
                UpdateVarlen(ref this.variableLengthStruct);

                if ((this.variableLengthStruct == default) && (fht.hlog is VariableLengthBlittableAllocator<Key, Value> allocator))
                {
                    Debug.WriteLine("Warning: Session did not specify Input-specific functions for variable-length values via IVariableLengthStruct<Value, Input>");
                    this.variableLengthStruct = new DefaultVariableLengthStruct<Value, Input>(allocator.ValueLength);
                }
            }
            else
            {
                if (!(fht.hlog is VariableLengthBlittableAllocator<Key, Value>))
                    Debug.WriteLine("Warning: Session param of variableLengthStruct provided for non-varlen allocator");
            }

            this.inputVariableLengthStruct = sessionVariableLengthStructSettings?.inputLength;

            if (inputVariableLengthStruct == default)
            {
                if (typeof(Input) == typeof(SpanByte))
                {
                    inputVariableLengthStruct = new SpanByteVarLenStruct() as IVariableLengthStruct<Input>;
                }
                else if (typeof(Input).IsGenericType && (typeof(Input).GetGenericTypeDefinition() == typeof(Memory<>)) && Utility.IsBlittableType(typeof(Input).GetGenericArguments()[0]))
                {
                    var m = typeof(MemoryVarLenStruct<>).MakeGenericType(typeof(Input).GetGenericArguments());
                    object o = Activator.CreateInstance(m);
                    inputVariableLengthStruct = o as IVariableLengthStruct<Input>;
                }
                else if (typeof(Input).IsGenericType && (typeof(Input).GetGenericTypeDefinition() == typeof(ReadOnlyMemory<>)) && Utility.IsBlittableType(typeof(Input).GetGenericArguments()[0]))
                {
                    var m = typeof(ReadOnlyMemoryVarLenStruct<>).MakeGenericType(typeof(Input).GetGenericArguments());
                    object o = Activator.CreateInstance(m);
                    inputVariableLengthStruct = o as IVariableLengthStruct<Input>;
                }
            }

            // Session runs on a single thread
            if (!supportAsync)
                UnsafeResumeThread();
        }

        private void UpdateVarlen(ref IVariableLengthStruct<Value, Input> variableLengthStruct)
        {
            if (!(fht.hlog is VariableLengthBlittableAllocator<Key, Value>))
                return;

            if (typeof(Value) == typeof(SpanByte) && typeof(Input) == typeof(SpanByte))
            {
                variableLengthStruct = new SpanByteVarLenStructForSpanByteInput() as IVariableLengthStruct<Value, Input>;
            }
            else if (typeof(Value).IsGenericType && (typeof(Value).GetGenericTypeDefinition() == typeof(Memory<>)) && Utility.IsBlittableType(typeof(Value).GetGenericArguments()[0]))
            {
                if (typeof(Input).IsGenericType && (typeof(Input).GetGenericTypeDefinition() == typeof(Memory<>)) && typeof(Input).GetGenericArguments()[0] == typeof(Value).GetGenericArguments()[0])
                {
                    var m = typeof(MemoryVarLenStructForMemoryInput<>).MakeGenericType(typeof(Value).GetGenericArguments());
                    object o = Activator.CreateInstance(m);
                    variableLengthStruct = o as IVariableLengthStruct<Value, Input>;
                }
                else if (typeof(Input).IsGenericType && (typeof(Input).GetGenericTypeDefinition() == typeof(ReadOnlyMemory<>)) && typeof(Input).GetGenericArguments()[0] == typeof(Value).GetGenericArguments()[0])
                {
                    var m = typeof(MemoryVarLenStructForReadOnlyMemoryInput<>).MakeGenericType(typeof(Value).GetGenericArguments());
                    object o = Activator.CreateInstance(m);
                    variableLengthStruct = o as IVariableLengthStruct<Value, Input>;
                }
            }
        }

        /// <summary>
        /// Get session ID
        /// </summary>
        public string ID { get { return ctx.guid; } }

        /// <summary>
        /// Next sequential serial no for session (current serial no + 1)
        /// </summary>
        public long NextSerialNo => ctx.serialNum + 1;

        /// <summary>
        /// Current serial no for session
        /// </summary>
        public long SerialNo => ctx.serialNum;

        /// <summary>
        /// Dispose session
        /// </summary>
        public void Dispose()
        {
            CompletePending(true);
            fht.DisposeClientSession(ID);

            // Session runs on a single thread
            if (!SupportAsync)
                UnsafeSuspendThread();
        }

        /// <summary>
        /// Read operation
        /// </summary>
        /// <param name="key">The key to look up</param>
        /// <param name="input">Input to help extract the retrieved value into <paramref name="output"/></param>
        /// <param name="output">The location to place the retrieved value</param>
        /// <param name="userContext">User application context passed in case the read goes pending due to IO</param>
        /// <param name="serialNo">The serial number of the operation (used in recovery)</param>
        /// <returns><paramref name="output"/> is populated by the <see cref="IFunctions{Key, Value, Context}"/> implementation</returns>
        [MethodImpl(MethodImplOptions.AggressiveInlining)]
        public Status Read(ref Key key, ref Input input, ref Output output, Context userContext = default, long serialNo = 0)
        {
            if (SupportAsync) UnsafeResumeThread();
            try
            {
                return fht.ContextRead(ref key, ref input, ref output, userContext, FasterSession, serialNo, ctx);
            }
            finally
            {
                if (SupportAsync) UnsafeSuspendThread();
            }
        }

        /// <summary>
        /// Read operation
        /// </summary>
        /// <param name="key">The key to look up</param>
        /// <param name="input">Input to help extract the retrieved value into <paramref name="output"/></param>
        /// <param name="output">The location to place the retrieved value</param>
        /// <param name="userContext">User application context passed in case the read goes pending due to IO</param>
        /// <param name="serialNo">The serial number of the operation (used in recovery)</param>
        /// <returns><paramref name="output"/> is populated by the <see cref="IFunctions{Key, Value, Context}"/> implementation</returns>
        [MethodImpl(MethodImplOptions.AggressiveInlining)]
        public Status Read(Key key, Input input, out Output output, Context userContext = default, long serialNo = 0)
        {
            output = default;
            return Read(ref key, ref input, ref output, userContext, serialNo);
        }

        /// <summary>
        /// Read operation
        /// </summary>
        /// <param name="key">The key to look up</param>
        /// <param name="output">The location to place the retrieved value</param>
        /// <param name="userContext">User application context passed in case the read goes pending due to IO</param>
        /// <param name="serialNo">The serial number of the operation (used in recovery)</param>
        /// <returns><paramref name="output"/> is populated by the <see cref="IFunctions{Key, Value, Context}"/> implementation</returns>
        [MethodImpl(MethodImplOptions.AggressiveInlining)]
        public Status Read(ref Key key, ref Output output, Context userContext = default, long serialNo = 0)
        {
            Input input = default;
            return Read(ref key, ref input, ref output, userContext, serialNo);
        }

        /// <summary>
        /// Read operation
        /// </summary>
        /// <param name="key"></param>
        /// <param name="output"></param>
        /// <param name="userContext"></param>
        /// <param name="serialNo"></param>
        /// <returns></returns>
        [MethodImpl(MethodImplOptions.AggressiveInlining)]
        public Status Read(Key key, out Output output, Context userContext = default, long serialNo = 0)
        {
            Input input = default;
            output = default;
            return Read(ref key, ref input, ref output, userContext, serialNo);
        }

        /// <summary>
        /// Read operation
        /// </summary>
        /// <param name="key"></param>
        /// <param name="userContext"></param>
        /// <param name="serialNo"></param>
        /// <returns></returns>
        [MethodImpl(MethodImplOptions.AggressiveInlining)]
        public (Status, Output) Read(Key key, Context userContext = default, long serialNo = 0)
        {
            Input input = default;
            Output output = default;
            return (Read(ref key, ref input, ref output, userContext, serialNo), output);
        }

        /// <summary>
        /// Read operation that accepts a <paramref name="recordInfo"/> ref argument to start the lookup at instead of starting at the hash table entry for <paramref name="key"/>,
        ///     and is updated with the record header for the found record (which contains previous address in the hash chain for this key; this can
        ///     be used as <paramref name="recordInfo"/> in a subsequent call to iterate all records for <paramref name="key"/>).
        /// </summary>
        /// <param name="key">The key to look up</param>
        /// <param name="input">Input to help extract the retrieved value into <paramref name="output"/></param>
        /// <param name="output">The location to place the retrieved value</param>
        /// <param name="recordInfo">On input contains the address to start at in its <see cref="RecordInfo.PreviousAddress"/>; if this is Constants.kInvalidAddress, the
        ///     search starts with the key as in other forms of Read. On output, receives a copy of the record's header, which can be passed
        ///     in a subsequent call, thereby enumerating all records in a key's hash chain.</param>
        /// <param name="readFlags">Flags for controlling operations within the read, such as ReadCache interaction</param>
        /// <param name="userContext">User application context passed in case the read goes pending due to IO</param>
        /// <param name="serialNo">The serial number of the operation (used in recovery)</param>
        /// <returns><paramref name="output"/> is populated by the <see cref="IFunctions{Key, Value, Context}"/> implementation</returns>
        [MethodImpl(MethodImplOptions.AggressiveInlining)]
        public Status Read(ref Key key, ref Input input, ref Output output, ref RecordInfo recordInfo, ReadFlags readFlags = ReadFlags.None, Context userContext = default, long serialNo = 0)
        {
            if (SupportAsync) UnsafeResumeThread();
            try
            {
                return fht.ContextRead(ref key, ref input, ref output, ref recordInfo, readFlags, userContext, FasterSession, serialNo, ctx);
            }
            finally
            {
                if (SupportAsync) UnsafeSuspendThread();
            }
        }

        /// <summary>
        /// Read operation that accepts an <paramref name="address"/> argument to lookup at, instead of a key.
        /// </summary>
        /// <param name="address">The address to look up</param>
        /// <param name="input">Input to help extract the retrieved value into <paramref name="output"/></param>
        /// <param name="output">The location to place the retrieved value</param>
        /// <param name="readFlags">Flags for controlling operations within the read, such as ReadCache interaction</param>
        /// <param name="userContext">User application context passed in case the read goes pending due to IO</param>
        /// <param name="serialNo">The serial number of the operation (used in recovery)</param>
        /// <returns><paramref name="output"/> is populated by the <see cref="IFunctions{Key, Value, Context}"/> implementation; this should store the key if it needs it</returns>
        [MethodImpl(MethodImplOptions.AggressiveInlining)]
        public Status ReadAtAddress(long address, ref Input input, ref Output output, ReadFlags readFlags = ReadFlags.None, Context userContext = default, long serialNo = 0)
        {
            if (SupportAsync) UnsafeResumeThread();
            try
            {
                return fht.ContextReadAtAddress(address, ref input, ref output, readFlags, userContext, FasterSession, serialNo, ctx);
            }
            finally
            {
                if (SupportAsync) UnsafeSuspendThread();
            }
        }

        /// <summary>
        /// Async read operation. May return uncommitted results; to ensure reading of committed results, complete the read and then call WaitForCommitAsync.
        /// </summary>
        /// <param name="key">The key to look up</param>
        /// <param name="input">Input to help extract the retrieved value into output</param>
        /// <param name="userContext">User application context passed in case the read goes pending due to IO</param>
        /// <param name="serialNo">The serial number of the operation (used in recovery)</param>
        /// <param name="cancellationToken">Token to cancel the operation</param>
        /// <returns>ReadAsyncResult - call <see cref="FasterKV{Key, Value}.ReadAsyncResult{Input, Output, Context}.Complete()"/>
        ///     or <see cref="FasterKV{Key, Value}.ReadAsyncResult{Input, Output, Context}.Complete(out RecordInfo)"/> 
        ///     on the return value to complete the read operation and obtain the result status, the output that is populated by the 
        ///     <see cref="IFunctions{Key, Value, Context}"/> implementation, and optionally a copy of the header for the retrieved record</returns>
        [MethodImpl(MethodImplOptions.AggressiveInlining)]
        public ValueTask<FasterKV<Key, Value>.ReadAsyncResult<Input, Output, Context>> ReadAsync(ref Key key, ref Input input, Context userContext = default, long serialNo = 0, CancellationToken cancellationToken = default)
        {
            Debug.Assert(SupportAsync, NotAsyncSessionErr);
            return fht.ReadAsync(this.FasterSession, this.ctx, ref key, ref input, Constants.kInvalidAddress, userContext, serialNo, cancellationToken);
        }

        /// <summary>
        /// Async read operation, may return uncommitted result
        /// To ensure reading of committed result, complete the read and then call WaitForCommitAsync.
        /// </summary>
        /// <param name="key"></param>
        /// <param name="input"></param>
        /// <param name="context"></param>
        /// <param name="serialNo"></param>
        /// <param name="token"></param>
        /// <returns>ReadAsyncResult - call Complete() on the return value to complete the read operation</returns>
        [MethodImpl(MethodImplOptions.AggressiveInlining)]
        public ValueTask<FasterKV<Key, Value>.ReadAsyncResult<Input, Output, Context>> ReadAsync(Key key, Input input, Context context = default, long serialNo = 0, CancellationToken token = default)
        {
            Debug.Assert(SupportAsync, NotAsyncSessionErr);
            return fht.ReadAsync(this.FasterSession, this.ctx, ref key, ref input, Constants.kInvalidAddress, context, serialNo, token);
        }


        /// <summary>
        /// Async read operation. May return uncommitted results; to ensure reading of committed results, complete the read and then call WaitForCommitAsync.
        /// </summary>
        /// <param name="key">The key to look up</param>
        /// <param name="userContext">User application context passed in case the read goes pending due to IO</param>
        /// <param name="serialNo">The serial number of the operation (used in recovery)</param>
        /// <param name="token">Token to cancel the operation</param>
        /// <returns>ReadAsyncResult - call <see cref="FasterKV{Key, Value}.ReadAsyncResult{Input, Output, Context}.Complete()"/>
        ///     or <see cref="FasterKV{Key, Value}.ReadAsyncResult{Input, Output, Context}.Complete(out RecordInfo)"/> 
        ///     on the return value to complete the read operation and obtain the result status, the output that is populated by the 
        ///     <see cref="IFunctions{Key, Value, Context}"/> implementation, and optionally a copy of the header for the retrieved record</returns>
        [MethodImpl(MethodImplOptions.AggressiveInlining)]
        public ValueTask<FasterKV<Key, Value>.ReadAsyncResult<Input, Output, Context>> ReadAsync(ref Key key, Context userContext = default, long serialNo = 0, CancellationToken token = default)
        {
            Debug.Assert(SupportAsync, NotAsyncSessionErr);
            Input input = default;
            return fht.ReadAsync(this.FasterSession, this.ctx, ref key, ref input, Constants.kInvalidAddress, userContext, serialNo, token);
        }

        /// <summary>
        /// Async read operation, may return uncommitted result
        /// To ensure reading of committed result, complete the read and then call WaitForCommitAsync.
        /// </summary>
        /// <param name="key"></param>
        /// <param name="context"></param>
        /// <param name="serialNo"></param>
        /// <param name="token"></param>
        /// <returns>ReadAsyncResult - call Complete() on the return value to complete the read operation</returns>
        [MethodImpl(MethodImplOptions.AggressiveInlining)]
        public ValueTask<FasterKV<Key, Value>.ReadAsyncResult<Input, Output, Context>> ReadAsync(Key key, Context context = default, long serialNo = 0, CancellationToken token = default)
        {
            Debug.Assert(SupportAsync, NotAsyncSessionErr);
            Input input = default;
            return fht.ReadAsync(this.FasterSession, this.ctx, ref key, ref input, Constants.kInvalidAddress, context, serialNo, token);
        }

        /// <summary>
        /// Async read operation that accepts a <paramref name="startAddress"/> to start the lookup at instead of starting at the hash table entry for <paramref name="key"/>,
        ///     and returns the <see cref="RecordInfo"/> for the found record (which contains previous address in the hash chain for this key; this can
        ///     be used as <paramref name="startAddress"/> in a subsequent call to iterate all records for <paramref name="key"/>).
        /// </summary>
        /// <param name="key">The key to look up</param>
        /// <param name="input">Input to help extract the retrieved value into output</param>
        /// <param name="startAddress">Start at this address rather than the address in the hash table for <paramref name="key"/>"/></param>
        /// <param name="readFlags">Flags for controlling operations within the read, such as ReadCache interaction</param>
        /// <param name="userContext">User application context passed in case the read goes pending due to IO</param>
        /// <param name="serialNo">The serial number of the operation (used in recovery)</param>
        /// <param name="cancellationToken">Token to cancel the operation</param>
        /// <returns>ReadAsyncResult - call <see cref="FasterKV{Key, Value}.ReadAsyncResult{Input, Output, Context}.Complete()"/>
        ///     or <see cref="FasterKV{Key, Value}.ReadAsyncResult{Input, Output, Context}.Complete(out RecordInfo)"/> 
        ///     on the return value to complete the read operation and obtain the result status, the output that is populated by the 
        ///     <see cref="IFunctions{Key, Value, Context}"/> implementation, and optionally a copy of the header for the retrieved record</returns>
        [MethodImpl(MethodImplOptions.AggressiveInlining)]
        public ValueTask<FasterKV<Key, Value>.ReadAsyncResult<Input, Output, Context>> ReadAsync(ref Key key, ref Input input, long startAddress, ReadFlags readFlags = ReadFlags.None,
                                                                                                 Context userContext = default, long serialNo = 0, CancellationToken cancellationToken = default)
        {
            Debug.Assert(SupportAsync, NotAsyncSessionErr);
            var operationFlags = FasterKV<Key, Value>.PendingContext<Input, Output, Context>.GetOperationFlags(readFlags);
            return fht.ReadAsync(this.FasterSession, this.ctx, ref key, ref input, startAddress, userContext, serialNo, cancellationToken, operationFlags);
        }

        /// <summary>
        /// Async Read operation that accepts an <paramref name="address"/> argument to lookup at, instead of a key.
        /// </summary>
        /// <param name="address">The address to look up</param>
        /// <param name="input">Input to help extract the retrieved value into output</param>
        /// <param name="readFlags">Flags for controlling operations within the read, such as ReadCache interaction</param>
        /// <param name="userContext">User application context passed in case the read goes pending due to IO</param>
        /// <param name="serialNo">The serial number of the operation (used in recovery)</param>
        /// <param name="cancellationToken">Token to cancel the operation</param>
        /// <returns>ReadAsyncResult - call <see cref="FasterKV{Key, Value}.ReadAsyncResult{Input, Output, Context}.Complete()"/>
        ///     or <see cref="FasterKV{Key, Value}.ReadAsyncResult{Input, Output, Context}.Complete(out RecordInfo)"/> 
        ///     on the return value to complete the read operation and obtain the result status, the output that is populated by the 
        ///     <see cref="IFunctions{Key, Value, Context}"/> implementation, and optionally a copy of the header for the retrieved record</returns>
        [MethodImpl(MethodImplOptions.AggressiveInlining)]
        public ValueTask<FasterKV<Key, Value>.ReadAsyncResult<Input, Output, Context>> ReadAtAddressAsync(long address, ref Input input, ReadFlags readFlags = ReadFlags.None,
                                                                                                          Context userContext = default, long serialNo = 0, CancellationToken cancellationToken = default)
        {
            Debug.Assert(SupportAsync, NotAsyncSessionErr);
            Key key = default;
            var operationFlags = FasterKV<Key, Value>.PendingContext<Input, Output, Context>.GetOperationFlags(readFlags, noKey: true);
            return fht.ReadAsync(this.FasterSession, this.ctx, ref key, ref input, address, userContext, serialNo, cancellationToken, operationFlags);
        }

        /// <summary>
        /// Upsert operation
        /// </summary>
        /// <param name="key"></param>
        /// <param name="desiredValue"></param>
        /// <param name="userContext"></param>
        /// <param name="serialNo"></param>
        /// <returns></returns>
        [MethodImpl(MethodImplOptions.AggressiveInlining)]
        public Status Upsert(ref Key key, ref Value desiredValue, Context userContext = default, long serialNo = 0)
        {
            if (SupportAsync) UnsafeResumeThread();
            try
            {
                return fht.ContextUpsert(ref key, ref desiredValue, userContext, FasterSession, serialNo, ctx);
            }
            finally
            {
                if (SupportAsync) UnsafeSuspendThread();
            }
        }

        /// <summary>
        /// Upsert operation
        /// </summary>
        /// <param name="key"></param>
        /// <param name="desiredValue"></param>
        /// <param name="userContext"></param>
        /// <param name="serialNo"></param>
        /// <returns></returns>
        [MethodImpl(MethodImplOptions.AggressiveInlining)]
        public Status Upsert(Key key, Value desiredValue, Context userContext = default, long serialNo = 0)
            => Upsert(ref key, ref desiredValue, userContext, serialNo);

        /// <summary>
        /// RMW operation
        /// </summary>
        /// <param name="key"></param>
        /// <param name="input"></param>
        /// <param name="userContext"></param>
        /// <param name="serialNo"></param>
        /// <returns></returns>
        [MethodImpl(MethodImplOptions.AggressiveInlining)]
        public Status RMW(ref Key key, ref Input input, Context userContext = default, long serialNo = 0)
        {
            if (SupportAsync) UnsafeResumeThread();
            try
            {
                return fht.ContextRMW(ref key, ref input, userContext, FasterSession, serialNo, ctx);
            }
            finally
            {
                if (SupportAsync) UnsafeSuspendThread();
            }
        }

        /// <summary>
        /// RMW operation
        /// </summary>
        /// <param name="key"></param>
        /// <param name="input"></param>
        /// <param name="userContext"></param>
        /// <param name="serialNo"></param>
        /// <returns></returns>
        [MethodImpl(MethodImplOptions.AggressiveInlining)]
        public Status RMW(Key key, Input input, Context userContext = default, long serialNo = 0)
            => RMW(ref key, ref input, userContext, serialNo);

        /// <summary>
        /// Async RMW operation
        /// Await operation in session before issuing next one
        /// </summary>
        /// <param name="key"></param>
        /// <param name="input"></param>
        /// <param name="context"></param>
        /// <param name="serialNo"></param>
        /// <param name="token"></param>
        /// <returns>ValueTask for RMW result, user needs to await and then call Complete() on the result</returns>
        [MethodImpl(MethodImplOptions.AggressiveInlining)]
        public ValueTask<FasterKV<Key, Value>.RmwAsyncResult<Input, Output, Context>> RMWAsync(ref Key key, ref Input input, Context context = default, long serialNo = 0, CancellationToken token = default)
        {
            Debug.Assert(SupportAsync, NotAsyncSessionErr);
            return fht.RmwAsync(this.FasterSession, this.ctx, ref key, ref input, context, serialNo, token);
        }

        /// <summary>
        /// Async RMW operation
        /// Await operation in session before issuing next one
        /// </summary>
        /// <param name="key"></param>
        /// <param name="input"></param>
        /// <param name="context"></param>
        /// <param name="serialNo"></param>
        /// <param name="token"></param>
        /// <returns>ValueTask for RMW result, user needs to await and then call Complete() on the result</returns>
        [MethodImpl(MethodImplOptions.AggressiveInlining)]
        public ValueTask<FasterKV<Key, Value>.RmwAsyncResult<Input, Output, Context>> RMWAsync(Key key, Input input, Context context = default, long serialNo = 0, CancellationToken token = default)
            => RMWAsync(ref key, ref input, context, serialNo, token);

        /// <summary>
        /// Delete operation
        /// </summary>
        /// <param name="key"></param>
        /// <param name="userContext"></param>
        /// <param name="serialNo"></param>
        /// <returns></returns>
        [MethodImpl(MethodImplOptions.AggressiveInlining)]
        public Status Delete(ref Key key, Context userContext = default, long serialNo = 0)
        {
            if (SupportAsync) UnsafeResumeThread();
            try
            {
                return fht.ContextDelete(ref key, userContext, FasterSession, serialNo, ctx);
            }
            finally
            {
                if (SupportAsync) UnsafeSuspendThread();
            }
        }

        /// <summary>
        /// Delete operation
        /// </summary>
        /// <param name="key"></param>
        /// <param name="userContext"></param>
        /// <param name="serialNo"></param>
        /// <returns></returns>
        [MethodImpl(MethodImplOptions.AggressiveInlining)]
        public Status Delete(Key key, Context userContext = default, long serialNo = 0)
            => Delete(ref key, userContext, serialNo);

        /// <summary>
        /// Experimental feature
        /// Checks whether specified record is present in memory
        /// (between HeadAddress and tail, or between fromAddress
        /// and tail)
        /// </summary>
        /// <param name="key">Key of the record.</param>
        /// <param name="logicalAddress">Logical address of record, if found</param>
        /// <param name="fromAddress">Look until this address</param>
        /// <returns>Status</returns>
        internal Status ContainsKeyInMemory(ref Key key, out long logicalAddress, long fromAddress = -1)
        {
            if (SupportAsync) UnsafeResumeThread();
            try
            {
                return fht.InternalContainsKeyInMemory(ref key, ctx, FasterSession, out logicalAddress, fromAddress);
            }
            finally
            {
                if (SupportAsync) UnsafeSuspendThread();
            }
        }

        /// <summary>
        /// Get list of pending requests (for current session)
        /// </summary>
        /// <returns></returns>
        public IEnumerable<long> GetPendingRequests()
        {
            foreach (var kvp in ctx.prevCtx?.ioPendingRequests)
                yield return kvp.Value.serialNum;

            foreach (var val in ctx.prevCtx?.retryRequests)
                yield return val.serialNum;

            foreach (var kvp in ctx.ioPendingRequests)
                yield return kvp.Value.serialNum;

            foreach (var val in ctx.retryRequests)
                yield return val.serialNum;
        }

        /// <summary>
        /// Refresh session epoch and handle checkpointing phases. Used only
        /// in case of thread-affinitized sessions (async support is disabled).
        /// </summary>
        public void Refresh()
        {
            if (SupportAsync) UnsafeResumeThread();
            fht.InternalRefresh(ctx, FasterSession);
            if (SupportAsync) UnsafeSuspendThread();
        }

        /// <summary>
        /// Sync complete all outstanding pending operations
        /// Async operations (ReadAsync) must be completed individually
        /// </summary>
        /// <param name="spinWait">Spin-wait for all pending operations on session to complete</param>
        /// <param name="spinWaitForCommit">Extend spin-wait until ongoing commit/checkpoint, if any, completes</param>
        /// <returns></returns>
        public bool CompletePending(bool spinWait = false, bool spinWaitForCommit = false)
        {
            if (SupportAsync) UnsafeResumeThread();
            try
            {
                var result = fht.InternalCompletePending(ctx, FasterSession, spinWait);
                if (spinWaitForCommit)
                {
                    if (spinWait != true)
                    {
                        throw new FasterException("Can spin-wait for checkpoint completion only if spinWait is true");
                    }
                    do
                    {
                        fht.InternalCompletePending(ctx, FasterSession, spinWait);
                        if (fht.InRestPhase())
                        {
                            fht.InternalCompletePending(ctx, FasterSession, spinWait);
                            return true;
                        }
                    } while (spinWait);
                }
                return result;
            }
            finally
            {
                if (SupportAsync) UnsafeSuspendThread();
            }
        }

        /// <summary>
        /// Complete all outstanding pending operations asynchronously
        /// Async operations (ReadAsync) must be completed individually
        /// </summary>
        /// <returns></returns>
        public async ValueTask CompletePendingAsync(bool waitForCommit = false, CancellationToken token = default)
        {
            token.ThrowIfCancellationRequested();

            if (fht.epoch.ThisInstanceProtected())
                throw new NotSupportedException("Async operations not supported over protected epoch");

            // Complete all pending operations on session
            await fht.CompletePendingAsync(this.FasterSession, this.ctx, token);

            // Wait for commit if necessary
            if (waitForCommit)
                await WaitForCommitAsync(token);
        }

        /// <summary>
        /// Check if at least one request is ready for CompletePending to be called on
        /// Returns completed immediately if there are no outstanding requests
        /// </summary>
        /// <param name="token"></param>
        /// <returns></returns>
        public async ValueTask ReadyToCompletePendingAsync(CancellationToken token = default)
        {
            token.ThrowIfCancellationRequested();

            if (fht.epoch.ThisInstanceProtected())
                throw new NotSupportedException("Async operations not supported over protected epoch");

            await fht.ReadyToCompletePendingAsync(this.ctx, token);
        }

        /// <summary>
        /// Wait for commit of all operations completed until the current point in session.
        /// Does not itself issue checkpoint/commits.
        /// </summary>
        /// <returns></returns>
        public async ValueTask WaitForCommitAsync(CancellationToken token = default)
        {
            token.ThrowIfCancellationRequested();

            // Complete all pending operations on session
            await CompletePendingAsync(token: token);

            var task = fht.CheckpointTask;
            CommitPoint localCommitPoint = LatestCommitPoint;
            if (localCommitPoint.UntilSerialNo >= ctx.serialNum && localCommitPoint.ExcludedSerialNos?.Count == 0)
                return;

            while (true)
            {
                await task.WithCancellationAsync(token);
                Refresh();

                task = fht.CheckpointTask;
                localCommitPoint = LatestCommitPoint;
                if (localCommitPoint.UntilSerialNo >= ctx.serialNum && localCommitPoint.ExcludedSerialNos?.Count == 0)
                    break;
            }
        }

        /// <summary>
        /// Resume session on current thread
        /// Call SuspendThread before any async op
        /// </summary>
        [MethodImpl(MethodImplOptions.AggressiveInlining)]
        internal void UnsafeResumeThread()
        {
            fht.epoch.Resume();
            fht.InternalRefresh(ctx, FasterSession);
        }

        /// <summary>
        /// Suspend session on current thread
        /// </summary>
        [MethodImpl(MethodImplOptions.AggressiveInlining)]
        internal void UnsafeSuspendThread()
        {
            fht.epoch.Suspend();
        }

        void IClientSession.AtomicSwitch(int version)
        {
            fht.AtomicSwitch(ctx, ctx.prevCtx, version, fht._hybridLogCheckpoint.info.checkpointTokens);
        }

        // This is a struct to allow JIT to inline calls (and bypass default interface call mechanism)
        internal readonly struct InternalFasterSession : IFasterSession<Key, Value, Input, Output, Context>
        {
            private readonly AdvancedClientSession<Key, Value, Input, Output, Context, Functions> _clientSession;

            public InternalFasterSession(AdvancedClientSession<Key, Value, Input, Output, Context, Functions> clientSession)
            {
                _clientSession = clientSession;
            }

            public void CheckpointCompletionCallback(string guid, CommitPoint commitPoint)
            {
                _clientSession.functions.CheckpointCompletionCallback(guid, commitPoint);
                _clientSession.LatestCommitPoint = commitPoint;
            }

            [MethodImpl(MethodImplOptions.AggressiveInlining)]
            public void ConcurrentReader(ref Key key, ref Input input, ref Value value, ref Output dst, ref RecordInfo recordInfo, long address)
            {
                if (!this.SupportsLocking)
                    _clientSession.functions.ConcurrentReader(ref key, ref input, ref value, ref dst, ref recordInfo, address);
                else
                    ConcurrentReaderLock(ref key, ref input, ref value, ref dst, ref recordInfo, address);
            }

            public void ConcurrentReaderLock(ref Key key, ref Input input, ref Value value, ref Output dst, ref RecordInfo recordInfo, long address)
            {
                for (bool retry = true; retry; /* updated in loop */)
                {
                    long context = 0;
                    this.Lock(ref recordInfo, ref key, ref value, LockType.Shared, ref context);
                    try
                    {
                        _clientSession.functions.ConcurrentReader(ref key, ref input, ref value, ref dst, ref recordInfo, address);
                    }
                    finally
                    {
                        retry = !this.Unlock(ref recordInfo, ref key, ref value, LockType.Shared, context);
                    }
                }
            }

            [MethodImpl(MethodImplOptions.AggressiveInlining)]
            public bool ConcurrentWriter(ref Key key, ref Value src, ref Value dst, ref RecordInfo recordInfo, long address)
                => !this.SupportsLocking
                    ? ConcurrentWriterNoLock(ref key, ref src, ref dst, ref recordInfo, address)
                    : ConcurrentWriterLock(ref key, ref src, ref dst, ref recordInfo, address);

            [MethodImpl(MethodImplOptions.AggressiveInlining)]
            private bool ConcurrentWriterNoLock(ref Key key, ref Value src, ref Value dst, ref RecordInfo recordInfo, long address)
            {
                _clientSession.fht.hlog.Mark(address, ref recordInfo, _clientSession.ctx.version);
                return _clientSession.functions.ConcurrentWriter(ref key, ref src, ref dst, ref recordInfo, address);
            }

            private bool ConcurrentWriterLock(ref Key key, ref Value src, ref Value dst, ref RecordInfo recordInfo, long address)
            {
                long context = 0;
                this.Lock(ref recordInfo, ref key, ref dst, LockType.Exclusive, ref context);
                try
                {
                    _clientSession.fht.hlog.Mark(address, ref recordInfo, _clientSession.ctx.version);
                    // KeyIndexes do not need notification of in-place updates because the key does not change.
                    return !recordInfo.Tombstone && ConcurrentWriterNoLock(ref key, ref src, ref dst, ref recordInfo, address);
                }
                finally
                {
                    this.Unlock(ref recordInfo, ref key, ref dst, LockType.Exclusive, context);
                }
            }

            [MethodImpl(MethodImplOptions.AggressiveInlining)]
            public void ConcurrentDeleter(ref Key key, ref Value value, ref RecordInfo recordInfo, long address)
            {
                if (!this.SupportsLocking)
<<<<<<< HEAD
                {
                    _clientSession.fht.hlog.Mark(address, ref recordInfo, _clientSession.ctx.version);
                    _clientSession.functions.ConcurrentDeleter(ref key, ref value, ref recordInfo, address);
                }
=======
                    ConcurrentDeleterNoLock(ref key, ref value, ref recordInfo, address);
>>>>>>> e3f207d3
                else
                    ConcurrentDeleterLock(ref key, ref value, ref recordInfo, address);
            }

            [MethodImpl(MethodImplOptions.AggressiveInlining)]
            private void ConcurrentDeleterNoLock(ref Key key, ref Value value, ref RecordInfo recordInfo, long address)
            {
                recordInfo.Tombstone = true;
                _clientSession.functions.ConcurrentDeleter(ref key, ref value, ref recordInfo, address);
            }

            private void ConcurrentDeleterLock(ref Key key, ref Value value, ref RecordInfo recordInfo, long address)
            {
                long context = 0;
                this.Lock(ref recordInfo, ref key, ref value, LockType.Exclusive, ref context);
                try
                {
<<<<<<< HEAD
                    _clientSession.fht.hlog.Mark(address, ref recordInfo, _clientSession.ctx.version);
                    _clientSession.functions.ConcurrentDeleter(ref key, ref value, ref recordInfo, address);
=======
                    ConcurrentDeleterNoLock(ref key, ref value, ref recordInfo, address);
>>>>>>> e3f207d3
                }
                finally
                {
                    this.Unlock(ref recordInfo, ref key, ref value, LockType.Exclusive, context);
                }
            }

            public bool NeedCopyUpdate(ref Key key, ref Input input, ref Value oldValue)
                => _clientSession.functions.NeedCopyUpdate(ref key, ref input, ref oldValue);

            public void CopyUpdater(ref Key key, ref Input input, ref Value oldValue, ref Value newValue)
            {
                _clientSession.functions.CopyUpdater(ref key, ref input, ref oldValue, ref newValue);
            }

            public void DeleteCompletionCallback(ref Key key, Context ctx)
            {
                _clientSession.functions.DeleteCompletionCallback(ref key, ctx);
            }

            public int GetInitialLength(ref Input input)
            {
                return _clientSession.variableLengthStruct.GetInitialLength(ref input);
            }

            public int GetLength(ref Value t, ref Input input)
            {
                return _clientSession.variableLengthStruct.GetLength(ref t, ref input);
            }

            public void InitialUpdater(ref Key key, ref Input input, ref Value value)
            {
                _clientSession.functions.InitialUpdater(ref key, ref input, ref value);
            }

            [MethodImpl(MethodImplOptions.AggressiveInlining)]
            public bool InPlaceUpdater(ref Key key, ref Input input, ref Value value, ref RecordInfo recordInfo, long address)
                => !this.SupportsLocking
                    ? InPlaceUpdaterNoLock(ref key, ref input, ref value, ref recordInfo, address)
                    : InPlaceUpdaterLock(ref key, ref input, ref value, ref recordInfo, address);

            [MethodImpl(MethodImplOptions.AggressiveInlining)]
            private bool InPlaceUpdaterNoLock(ref Key key, ref Input input, ref Value value, ref RecordInfo recordInfo, long address)
            {
                _clientSession.fht.hlog.Mark(address, ref recordInfo, _clientSession.ctx.version);
                return _clientSession.functions.InPlaceUpdater(ref key, ref input, ref value, ref recordInfo, address);
            }

            private bool InPlaceUpdaterLock(ref Key key, ref Input input, ref Value value, ref RecordInfo recordInfo, long address)
            {
                long context = 0;
                this.Lock(ref recordInfo, ref key, ref value, LockType.Exclusive, ref context);
                try
                {
                    _clientSession.fht.hlog.Mark(address, ref recordInfo, _clientSession.ctx.version);
                    // KeyIndexes do not need notification of in-place updates because the key does not change.
                    return !recordInfo.Tombstone && InPlaceUpdaterNoLock(ref key, ref input, ref value, ref recordInfo, address);
                }
                finally
                {
                    this.Unlock(ref recordInfo, ref key, ref value, LockType.Exclusive, context);
                }
            }

            public void ReadCompletionCallback(ref Key key, ref Input input, ref Output output, Context ctx, Status status, RecordInfo recordInfo)
            {
                _clientSession.functions.ReadCompletionCallback(ref key, ref input, ref output, ctx, status, recordInfo);
            }

            public void RMWCompletionCallback(ref Key key, ref Input input, Context ctx, Status status)
            {
                _clientSession.functions.RMWCompletionCallback(ref key, ref input, ctx, status);
            }

            public void SingleReader(ref Key key, ref Input input, ref Value value, ref Output dst, long address)
            {
                _clientSession.functions.SingleReader(ref key, ref input, ref value, ref dst, address);
            }

            public void SingleWriter(ref Key key, ref Value src, ref Value dst)
            {
                _clientSession.functions.SingleWriter(ref key, ref src, ref dst);
            }

            public void UnsafeResumeThread()
            {
                _clientSession.UnsafeResumeThread();
            }

            public void UnsafeSuspendThread()
            {
                _clientSession.UnsafeSuspendThread();
            }

            public void UpsertCompletionCallback(ref Key key, ref Value value, Context ctx)
            {
                _clientSession.functions.UpsertCompletionCallback(ref key, ref value, ctx);
            }

            public bool SupportsLocking => _clientSession.functions.SupportsLocking;

            public void Lock(ref RecordInfo recordInfo, ref Key key, ref Value value, LockType lockType, ref long lockContext) => _clientSession.functions.Lock(ref recordInfo, ref key, ref value, lockType, ref lockContext);

            public bool Unlock(ref RecordInfo recordInfo, ref Key key, ref Value value, LockType lockType, long lockContext) => _clientSession.functions.Unlock(ref recordInfo, ref key, ref value, lockType, lockContext);

            public IHeapContainer<Input> GetHeapContainer(ref Input input)
            {
                if (_clientSession.inputVariableLengthStruct == default)
                    return new StandardHeapContainer<Input>(ref input);

                return new VarLenHeapContainer<Input>(ref input, _clientSession.inputVariableLengthStruct, _clientSession.fht.hlog.bufferPool);
            }
        }
    }
}<|MERGE_RESOLUTION|>--- conflicted
+++ resolved
@@ -782,7 +782,6 @@
                 this.Lock(ref recordInfo, ref key, ref dst, LockType.Exclusive, ref context);
                 try
                 {
-                    _clientSession.fht.hlog.Mark(address, ref recordInfo, _clientSession.ctx.version);
                     // KeyIndexes do not need notification of in-place updates because the key does not change.
                     return !recordInfo.Tombstone && ConcurrentWriterNoLock(ref key, ref src, ref dst, ref recordInfo, address);
                 }
@@ -796,14 +795,7 @@
             public void ConcurrentDeleter(ref Key key, ref Value value, ref RecordInfo recordInfo, long address)
             {
                 if (!this.SupportsLocking)
-<<<<<<< HEAD
-                {
-                    _clientSession.fht.hlog.Mark(address, ref recordInfo, _clientSession.ctx.version);
-                    _clientSession.functions.ConcurrentDeleter(ref key, ref value, ref recordInfo, address);
-                }
-=======
                     ConcurrentDeleterNoLock(ref key, ref value, ref recordInfo, address);
->>>>>>> e3f207d3
                 else
                     ConcurrentDeleterLock(ref key, ref value, ref recordInfo, address);
             }
@@ -811,6 +803,7 @@
             [MethodImpl(MethodImplOptions.AggressiveInlining)]
             private void ConcurrentDeleterNoLock(ref Key key, ref Value value, ref RecordInfo recordInfo, long address)
             {
+                _clientSession.fht.hlog.Mark(address, ref recordInfo, _clientSession.ctx.version);
                 recordInfo.Tombstone = true;
                 _clientSession.functions.ConcurrentDeleter(ref key, ref value, ref recordInfo, address);
             }
@@ -821,12 +814,7 @@
                 this.Lock(ref recordInfo, ref key, ref value, LockType.Exclusive, ref context);
                 try
                 {
-<<<<<<< HEAD
-                    _clientSession.fht.hlog.Mark(address, ref recordInfo, _clientSession.ctx.version);
-                    _clientSession.functions.ConcurrentDeleter(ref key, ref value, ref recordInfo, address);
-=======
                     ConcurrentDeleterNoLock(ref key, ref value, ref recordInfo, address);
->>>>>>> e3f207d3
                 }
                 finally
                 {
@@ -881,7 +869,6 @@
                 this.Lock(ref recordInfo, ref key, ref value, LockType.Exclusive, ref context);
                 try
                 {
-                    _clientSession.fht.hlog.Mark(address, ref recordInfo, _clientSession.ctx.version);
                     // KeyIndexes do not need notification of in-place updates because the key does not change.
                     return !recordInfo.Tombstone && InPlaceUpdaterNoLock(ref key, ref input, ref value, ref recordInfo, address);
                 }
