﻿// Copyright (c) Microsoft Corporation. All rights reserved.
// Licensed under the MIT license.

using System;
using System.Runtime.CompilerServices;
using System.Threading;
using System.Runtime.InteropServices;
using System.Diagnostics;
using System.Collections.Generic;

namespace FASTER.core
{
    internal enum PMMFlushStatus : int { Flushed, InProgress };

    internal enum PMMCloseStatus : int { Closed, Open };

    [StructLayout(LayoutKind.Explicit)]
    internal struct FullPageStatus
    {
        [FieldOffset(0)]
        public long LastFlushedUntilAddress;
        [FieldOffset(8)]
        public long LastClosedUntilAddress;
    }

    [StructLayout(LayoutKind.Explicit)]
    internal struct PageOffset
    {
        [FieldOffset(0)]
        public int Offset;
        [FieldOffset(4)]
        public int Page;
        [FieldOffset(0)]
        public long PageAndOffset;
    }

    /// <summary>
    /// Base class for hybrid log memory allocator
    /// </summary>
    /// <typeparam name="Key"></typeparam>
    /// <typeparam name="Value"></typeparam>
    public unsafe abstract partial class AllocatorBase<Key, Value> : IDisposable
        where Key : new()
        where Value : new()
    {
        /// <summary>
        /// Epoch information
        /// </summary>
        protected readonly LightEpoch epoch;
        private readonly bool ownedEpoch;

        /// <summary>
        /// Comparer
        /// </summary>
        protected readonly IFasterEqualityComparer<Key> comparer;

        #region Protected size definitions
        /// <summary>
        /// Buffer size
        /// </summary>
        internal readonly int BufferSize;
        /// <summary>
        /// Log page size
        /// </summary>
        internal readonly int LogPageSizeBits;

        /// <summary>
        /// Page size
        /// </summary>
        internal readonly int PageSize;
        /// <summary>
        /// Page size mask
        /// </summary>
        internal readonly int PageSizeMask;
        /// <summary>
        /// Buffer size mask
        /// </summary>
        protected readonly int BufferSizeMask;
        /// <summary>
        /// Aligned page size in bytes
        /// </summary>
        protected readonly int AlignedPageSizeBytes;

        /// <summary>
        /// Total hybrid log size (bits)
        /// </summary>
        protected readonly int LogTotalSizeBits;
        /// <summary>
        /// Total hybrid log size (bytes)
        /// </summary>
        protected readonly long LogTotalSizeBytes;

        /// <summary>
        /// Segment size in bits
        /// </summary>
        protected readonly int LogSegmentSizeBits;
        /// <summary>
        /// Segment size
        /// </summary>
        protected readonly long SegmentSize;
        /// <summary>
        /// Segment buffer size
        /// </summary>
        protected readonly int SegmentBufferSize;

        /// <summary>
        /// HeadOffset lag (from tail)
        /// </summary>
        protected readonly bool HeadOffsetExtraLag;

        /// <summary>
        /// HeadOFfset lag address
        /// </summary>
        protected readonly long HeadOffsetLagAddress;

        /// <summary>
        /// Log mutable fraction
        /// </summary>
        protected readonly double LogMutableFraction;
        /// <summary>
        /// ReadOnlyOffset lag (from tail)
        /// </summary>
        protected readonly long ReadOnlyLagAddress;

        #endregion

        #region Public addresses
        /// <summary>
        /// Read-only address
        /// </summary>
        public long ReadOnlyAddress;

        /// <summary>
        /// Safe read-only address
        /// </summary>
        public long SafeReadOnlyAddress;

        /// <summary>
        /// Head address
        /// </summary>
        public long HeadAddress;

        /// <summary>
        ///  Safe head address
        /// </summary>
        public long SafeHeadAddress;

        /// <summary>
        /// Flushed until address
        /// </summary>
        public long FlushedUntilAddress;

        /// <summary>
        /// Flushed until address
        /// </summary>
        public long ClosedUntilAddress;

        /// <summary>
        /// Begin address
        /// </summary>
        public long BeginAddress;

        #endregion

        #region Protected device info
        /// <summary>
        /// Device
        /// </summary>
        protected readonly IDevice device;
        /// <summary>
        /// Sector size
        /// </summary>
        protected readonly int sectorSize;
        #endregion

        #region Private page metadata

        // Array that indicates the status of each buffer page
        internal readonly FullPageStatus[] PageStatusIndicator;
        internal readonly PendingFlushList[] PendingFlush;

        /// <summary>
        /// Global address of the current tail (next element to be allocated from the circular buffer) 
        /// </summary>
        private PageOffset TailPageOffset;

        /// <summary>
        /// Number of pending reads
        /// </summary>
        private int numPendingReads = 0;
        #endregion

        /// <summary>
        /// Buffer pool
        /// </summary>
        protected SectorAlignedBufferPool bufferPool;

        /// <summary>
        /// Read cache
        /// </summary>
        protected readonly bool ReadCache = false;

        /// <summary>
        /// Read cache eviction callback
        /// </summary>
        protected readonly Action<long, long> EvictCallback = null;

        /// <summary>
        /// Flush callback
        /// </summary>
<<<<<<< HEAD
        protected readonly Action<long> FlushCallback = null;
=======
        protected readonly Action<CommitInfo> FlushCallback = null;

        /// <summary>
        /// Error handling
        /// </summary>
        private readonly ErrorList errorList = new ErrorList();
>>>>>>> a4c21f38

        /// <summary>
        /// Observer for records entering read-only region
        /// </summary>
        internal IObserver<IFasterScanIterator<Key, Value>> OnReadOnlyObserver;

        #region Abstract methods
        /// <summary>
        /// Initialize
        /// </summary>
        public abstract void Initialize();
        /// <summary>
        /// Get start logical address
        /// </summary>
        /// <param name="page"></param>
        /// <returns></returns>
        public abstract long GetStartLogicalAddress(long page);
        /// <summary>
        /// Get first valid logical address
        /// </summary>
        /// <param name="page"></param>
        /// <returns></returns>
        public abstract long GetFirstValidLogicalAddress(long page);
        /// <summary>
        /// Get physical address
        /// </summary>
        /// <param name="newLogicalAddress"></param>
        /// <returns></returns>
        public abstract long GetPhysicalAddress(long newLogicalAddress);
        /// <summary>
        /// Get address info
        /// </summary>
        /// <param name="physicalAddress"></param>
        /// <returns></returns>
        public abstract ref RecordInfo GetInfo(long physicalAddress);

        /// <summary>
        /// Get info from byte pointer
        /// </summary>
        /// <param name="ptr"></param>
        /// <returns></returns>
        public abstract ref RecordInfo GetInfoFromBytePointer(byte* ptr);

        /// <summary>
        /// Get key
        /// </summary>
        /// <param name="physicalAddress"></param>
        /// <returns></returns>
        public abstract ref Key GetKey(long physicalAddress);
        /// <summary>
        /// Get value
        /// </summary>
        /// <param name="physicalAddress"></param>
        /// <returns></returns>
        public abstract ref Value GetValue(long physicalAddress);
        /// <summary>
        /// Get address info for key
        /// </summary>
        /// <param name="physicalAddress"></param>
        /// <returns></returns>
        public abstract AddressInfo* GetKeyAddressInfo(long physicalAddress);
        /// <summary>
        /// Get address info for value
        /// </summary>
        /// <param name="physicalAddress"></param>
        /// <returns></returns>
        public abstract AddressInfo* GetValueAddressInfo(long physicalAddress);

        /// <summary>
        /// Get record size
        /// </summary>
        /// <param name="physicalAddress"></param>
        /// <returns></returns>
        public abstract int GetRecordSize(long physicalAddress);


        /// <summary>
        /// Get number of bytes required
        /// </summary>
        /// <param name="physicalAddress"></param>
        /// <param name="availableBytes"></param>
        /// <returns></returns>
        public virtual int GetRequiredRecordSize(long physicalAddress, int availableBytes) => GetAverageRecordSize();

        /// <summary>
        /// Get average record size
        /// </summary>
        /// <returns></returns>
        public abstract int GetAverageRecordSize();
        /// <summary>
        /// Get initial record size
        /// </summary>
        /// <typeparam name="Input"></typeparam>
        /// <param name="key"></param>
        /// <param name="input"></param>
        /// <returns></returns>
        public abstract int GetInitialRecordSize<Input>(ref Key key, ref Input input);
        /// <summary>
        /// Get record size
        /// </summary>
        /// <param name="key"></param>
        /// <param name="value"></param>
        /// <returns></returns>
        public abstract int GetRecordSize(ref Key key, ref Value value);

        /// <summary>
        /// Allocate page
        /// </summary>
        /// <param name="index"></param>
        internal abstract void AllocatePage(int index);
        /// <summary>
        /// Whether page is allocated
        /// </summary>
        /// <param name="pageIndex"></param>
        /// <returns></returns>
        protected abstract bool IsAllocated(int pageIndex);
        /// <summary>
        /// Populate page
        /// </summary>
        /// <param name="src"></param>
        /// <param name="required_bytes"></param>
        /// <param name="destinationPage"></param>
        internal abstract void PopulatePage(byte* src, int required_bytes, long destinationPage);
        /// <summary>
        /// Write async to device
        /// </summary>
        /// <typeparam name="TContext"></typeparam>
        /// <param name="startPage"></param>
        /// <param name="flushPage"></param>
        /// <param name="pageSize"></param>
        /// <param name="callback"></param>
        /// <param name="result"></param>
        /// <param name="device"></param>
        /// <param name="objectLogDevice"></param>
        protected abstract void WriteAsyncToDevice<TContext>(long startPage, long flushPage, int pageSize, IOCompletionCallback callback, PageAsyncFlushResult<TContext> result, IDevice device, IDevice objectLogDevice);
        /// <summary>
        /// Read objects to memory (async)
        /// </summary>
        /// <param name="fromLogical"></param>
        /// <param name="numBytes"></param>
        /// <param name="callback"></param>
        /// <param name="context"></param>
        /// <param name="result"></param>
        protected abstract void AsyncReadRecordObjectsToMemory(long fromLogical, int numBytes, IOCompletionCallback callback, AsyncIOContext<Key, Value> context, SectorAlignedMemory result = default(SectorAlignedMemory));
        /// <summary>
        /// Read page (async)
        /// </summary>
        /// <typeparam name="TContext"></typeparam>
        /// <param name="alignedSourceAddress"></param>
        /// <param name="destinationPageIndex"></param>
        /// <param name="aligned_read_length"></param>
        /// <param name="callback"></param>
        /// <param name="asyncResult"></param>
        /// <param name="device"></param>
        /// <param name="objlogDevice"></param>
        protected abstract void ReadAsync<TContext>(ulong alignedSourceAddress, int destinationPageIndex, uint aligned_read_length, IOCompletionCallback callback, PageAsyncReadResult<TContext> asyncResult, IDevice device, IDevice objlogDevice);
        /// <summary>
        /// Clear page
        /// </summary>
        /// <param name="page">Page number to be cleared</param>
        /// <param name="offset">Offset to clear from (if partial clear)</param>
        protected abstract void ClearPage(long page, int offset = 0);
        /// <summary>
        /// Write page (async)
        /// </summary>
        /// <typeparam name="TContext"></typeparam>
        /// <param name="flushPage"></param>
        /// <param name="callback"></param>
        /// <param name="asyncResult"></param>
        protected abstract void WriteAsync<TContext>(long flushPage, IOCompletionCallback callback, PageAsyncFlushResult<TContext> asyncResult);
        /// <summary>
        /// Retrieve full record
        /// </summary>
        /// <param name="record"></param>
        /// <param name="ctx"></param>
        /// <returns></returns>
        protected abstract bool RetrievedFullRecord(byte* record, ref AsyncIOContext<Key, Value> ctx);

        /// <summary>
        /// Retrieve value from context
        /// </summary>
        /// <param name="ctx"></param>
        /// <returns></returns>
        public virtual ref Key GetContextRecordKey(ref AsyncIOContext<Key, Value> ctx) => ref ctx.key;

        /// <summary>
        /// Retrieve value from context
        /// </summary>
        /// <param name="ctx"></param>
        /// <returns></returns>
        public virtual ref Value GetContextRecordValue(ref AsyncIOContext<Key, Value> ctx) => ref ctx.value;

        /// <summary>
        /// Get heap container for pending key
        /// </summary>
        /// <param name="key"></param>
        /// <returns></returns>
        public abstract IHeapContainer<Key> GetKeyContainer(ref Key key);

        /// <summary>
        /// Get heap container for pending value
        /// </summary>
        /// <param name="value"></param>
        /// <returns></returns>
        public abstract IHeapContainer<Value> GetValueContainer(ref Value value);

        /// <summary>
        /// Copy value to context
        /// </summary>
        /// <param name="ctx"></param>
        /// <param name="value"></param>
        public virtual void PutContext(ref AsyncIOContext<Key, Value> ctx, ref Value value) => ctx.value = value;

        /// <summary>
        /// Whether key has objects
        /// </summary>
        /// <returns></returns>
        public abstract bool KeyHasObjects();

        /// <summary>
        /// Whether value has objects
        /// </summary>
        /// <returns></returns>
        public abstract bool ValueHasObjects();

        /// <summary>
        /// Get segment offsets
        /// </summary>
        /// <returns></returns>
        public abstract long[] GetSegmentOffsets();

        /// <summary>
        /// Pull-based scan interface for HLOG
        /// </summary>
        /// <param name="beginAddress"></param>
        /// <param name="endAddress"></param>
        /// <param name="scanBufferingMode"></param>
        /// <returns></returns>
        public abstract IFasterScanIterator<Key, Value> Scan(long beginAddress, long endAddress, ScanBufferingMode scanBufferingMode = ScanBufferingMode.DoublePageBuffering);

        #endregion


        /// <summary>
        /// Instantiate base allocator
        /// </summary>
        /// <param name="settings"></param>
        /// <param name="comparer"></param>
        /// <param name="evictCallback"></param>
        /// <param name="epoch"></param>
        /// <param name="flushCallback"></param>
<<<<<<< HEAD
        public AllocatorBase(LogSettings settings, IFasterEqualityComparer<Key> comparer, Action<long, long> evictCallback, LightEpoch epoch, Action<long> flushCallback)
=======
        public AllocatorBase(LogSettings settings, IFasterEqualityComparer<Key> comparer, Action<long, long> evictCallback, LightEpoch epoch, Action<CommitInfo> flushCallback)
>>>>>>> a4c21f38
        {
            if (evictCallback != null)
            {
                ReadCache = true;
                EvictCallback = evictCallback;
            }
            FlushCallback = flushCallback;

            this.comparer = comparer;
            if (epoch == null)
            {
                this.epoch = new LightEpoch();
                ownedEpoch = true;
            }
            else
                this.epoch = epoch;

            settings.LogDevice.Initialize(1L << settings.SegmentSizeBits, epoch);
            settings.ObjectLogDevice?.Initialize(1L << settings.SegmentSizeBits, epoch);

            // Page size
            LogPageSizeBits = settings.PageSizeBits;
            PageSize = 1 << LogPageSizeBits;
            PageSizeMask = PageSize - 1;

            // Total HLOG size
            LogTotalSizeBits = settings.MemorySizeBits;
            LogTotalSizeBytes = 1L << LogTotalSizeBits;
            BufferSize = (int)(LogTotalSizeBytes / (1L << LogPageSizeBits));
            BufferSizeMask = BufferSize - 1;

            // HeadOffset lag (from tail).
            var headOffsetLagSize = BufferSize - 1; // (ReadCache ? ReadCacheHeadOffsetLagNumPages : HeadOffsetLagNumPages);
            if (BufferSize > 1 && HeadOffsetExtraLag) headOffsetLagSize--;

            HeadOffsetLagAddress = (long)headOffsetLagSize << LogPageSizeBits;

            // ReadOnlyOffset lag (from tail). This should not exceed HeadOffset lag.
            LogMutableFraction = settings.MutableFraction;
            ReadOnlyLagAddress = Math.Min((long)(LogMutableFraction * BufferSize) << LogPageSizeBits, HeadOffsetLagAddress);

            // Segment size
            LogSegmentSizeBits = settings.SegmentSizeBits;
            SegmentSize = 1 << LogSegmentSizeBits;
            SegmentBufferSize = 1 + (LogTotalSizeBytes / SegmentSize < 1 ? 1 : (int)(LogTotalSizeBytes / SegmentSize));

            if (SegmentSize < PageSize)
                throw new Exception("Segment must be at least of page size");

            if (BufferSize < 1)
            {
                throw new Exception("Log buffer must be of size at least 1 page");
            }

            PageStatusIndicator = new FullPageStatus[BufferSize];
            PendingFlush = new PendingFlushList[BufferSize];
            for (int i = 0; i < BufferSize; i++)
                PendingFlush[i] = new PendingFlushList();

            device = settings.LogDevice;
            sectorSize = (int)device.SectorSize;
            AlignedPageSizeBytes = ((PageSize + (sectorSize - 1)) & ~(sectorSize - 1));
        }

        /// <summary>
        /// Initialize allocator
        /// </summary>
        /// <param name="firstValidAddress"></param>
        protected void Initialize(long firstValidAddress)
        {
            Debug.Assert(firstValidAddress <= PageSize);

            bufferPool = new SectorAlignedBufferPool(1, sectorSize);

            long tailPage = firstValidAddress >> LogPageSizeBits;
            int tailPageIndex = (int)(tailPage % BufferSize);
            AllocatePage(tailPageIndex);

            // Allocate next page as well
            int nextPageIndex = (int)(tailPage + 1) % BufferSize;
            if ((!IsAllocated(nextPageIndex)))
            {
                AllocatePage(nextPageIndex);
            }

            SafeReadOnlyAddress = firstValidAddress;
            ReadOnlyAddress = firstValidAddress;
            SafeHeadAddress = firstValidAddress;
            HeadAddress = firstValidAddress;
            ClosedUntilAddress = firstValidAddress;
            FlushedUntilAddress = firstValidAddress;
            BeginAddress = firstValidAddress;

            TailPageOffset.Page = (int)(firstValidAddress >> LogPageSizeBits);
            TailPageOffset.Offset = (int)(firstValidAddress & PageSizeMask);
        }

        /// <summary>
        /// Acquire thread
        /// </summary>
        public void Acquire()
        {
            if (ownedEpoch)
                epoch.Acquire();
        }

        /// <summary>
        /// Release thread
        /// </summary>
        public void Release()
        {
            if (ownedEpoch)
                epoch.Release();
        }

        /// <summary>
        /// Dispose allocator
        /// </summary>
        public virtual void Dispose()
        {
            TailPageOffset.Page = 0;
            TailPageOffset.Offset = 0;
            SafeReadOnlyAddress = 0;
            ReadOnlyAddress = 0;
            SafeHeadAddress = 0;
            HeadAddress = 0;
            BeginAddress = 1;

            if (ownedEpoch)
                epoch.Dispose();
            bufferPool.Free();

            OnReadOnlyObserver?.OnCompleted();
        }

        /// <summary>
        /// Delete in-memory portion of the log
        /// </summary>
        internal abstract void DeleteFromMemory();

        /// <summary>
        /// Segment size
        /// </summary>
        /// <returns></returns>
        public long GetSegmentSize()
        {
            return SegmentSize;
        }

        /// <summary>
        /// Get tail address
        /// </summary>
        /// <returns></returns>
        public long GetTailAddress()
        {
            var local = TailPageOffset;
            if (local.Offset >= PageSize)
            {
                local.Page++;
                local.Offset = 0;
            }
            return ((long)local.Page << LogPageSizeBits) | (uint)local.Offset;
        }

        /// <summary>
        /// Get page
        /// </summary>
        /// <param name="logicalAddress"></param>
        /// <returns></returns>
        public long GetPage(long logicalAddress)
        {
            return (logicalAddress >> LogPageSizeBits);
        }

        /// <summary>
        /// Get page index for page
        /// </summary>
        /// <param name="page"></param>
        /// <returns></returns>
        public int GetPageIndexForPage(long page)
        {
            return (int)(page % BufferSize);
        }

        /// <summary>
        /// Get page index for address
        /// </summary>
        /// <param name="address"></param>
        /// <returns></returns>
        public int GetPageIndexForAddress(long address)
        {
            return (int)((address >> LogPageSizeBits) % BufferSize);
        }

        /// <summary>
        /// Get capacity (number of pages)
        /// </summary>
        /// <returns></returns>
        public int GetCapacityNumPages()
        {
            return BufferSize;
        }


        /// <summary>
        /// Get page size
        /// </summary>
        /// <returns></returns>
        public long GetPageSize()
        {
            return PageSize;
        }

        /// <summary>
        /// Get offset in page
        /// </summary>
        /// <param name="address"></param>
        /// <returns></returns>
        public long GetOffsetInPage(long address)
        {
            return address & PageSizeMask;
        }

        /// <summary>
        /// Get sector size for main hlog device
        /// </summary>
        /// <returns></returns>
        public int GetDeviceSectorSize()
        {
            return sectorSize;
        }

        /// <summary>
        /// Try allocate, no thread spinning allowed
        /// May return 0 in case of inability to allocate
        /// </summary>
        /// <param name="numSlots"></param>
        /// <returns></returns>
        [MethodImpl(MethodImplOptions.AggressiveInlining)]
        public long TryAllocate(int numSlots = 1)
        {
            if (numSlots > PageSize)
                throw new Exception("Entry does not fit on page");

            PageOffset localTailPageOffset = default(PageOffset);

            // Necessary to check because threads keep retrying and we do not
            // want to overflow offset more than once per thread
            if (TailPageOffset.Offset > PageSize)
                return 0;

            // Determine insertion index.
            // ReSharper disable once CSharpWarnings::CS0420
#pragma warning disable 420
            localTailPageOffset.PageAndOffset = Interlocked.Add(ref TailPageOffset.PageAndOffset, numSlots);
#pragma warning restore 420

            int page = localTailPageOffset.Page;
            int offset = localTailPageOffset.Offset - numSlots;

            #region HANDLE PAGE OVERFLOW
            if (localTailPageOffset.Offset > PageSize)
            {
                if (offset > PageSize)
                {
                    return 0;
                }

                // The thread that "makes" the offset incorrect
                // is the one that is elected to fix it and
                // shift read-only/head.
<<<<<<< HEAD

                long shiftAddress = ((long)(localTailPageOffset.Page + 1)) << LogPageSizeBits;
                PageAlignedShiftReadOnlyAddress(shiftAddress);
                PageAlignedShiftHeadAddress(shiftAddress);

                if (CannotAllocate(localTailPageOffset.Page + 1))
                {
                    // We should not allocate the next page; reset to end of page
                    // so that next attempt can retry
                    localTailPageOffset.Offset = PageSize;
                    Interlocked.Exchange(ref TailPageOffset.PageAndOffset, localTailPageOffset.PageAndOffset);
                    return 0;
                }

=======

                long shiftAddress = ((long)(localTailPageOffset.Page + 1)) << LogPageSizeBits;
                PageAlignedShiftReadOnlyAddress(shiftAddress);
                PageAlignedShiftHeadAddress(shiftAddress);

                if (CannotAllocate(localTailPageOffset.Page + 1))
                {
                    // We should not allocate the next page; reset to end of page
                    // so that next attempt can retry
                    localTailPageOffset.Offset = PageSize;
                    Interlocked.Exchange(ref TailPageOffset.PageAndOffset, localTailPageOffset.PageAndOffset);
                    return 0;
                }

>>>>>>> a4c21f38
                // Allocate next page in advance, if needed
                int nextPageIndex = (localTailPageOffset.Page + 2) % BufferSize;
                if ((!IsAllocated(nextPageIndex)))
                {
                    AllocatePage(nextPageIndex);
                }

                localTailPageOffset.Page++;
                localTailPageOffset.Offset = 0;
                TailPageOffset = localTailPageOffset;

                return 0;
            }
            #endregion

            return (((long)page) << LogPageSizeBits) | ((long)offset);
        }

        private bool CannotAllocate(int page)
        {
            return
                (page >= BufferSize + (ClosedUntilAddress >> LogPageSizeBits));
        }

        /// <summary>
        /// Used by applications to make the current state of the database immutable quickly
        /// </summary>
        /// <param name="tailAddress"></param>
<<<<<<< HEAD
        /// <param name="notifyDone"></param>
        public void ShiftReadOnlyToTail(out long tailAddress, out SemaphoreSlim notifyDone)
=======
        public bool ShiftReadOnlyToTail(out long tailAddress)
>>>>>>> a4c21f38
        {
            notifyDone = null;
            tailAddress = GetTailAddress();
            long localTailAddress = tailAddress;
            long currentReadOnlyOffset = ReadOnlyAddress;
            if (Utility.MonotonicUpdate(ref ReadOnlyAddress, tailAddress, out long oldReadOnlyOffset))
            {
<<<<<<< HEAD
                notifyFlushedUntilAddressSemaphore = new SemaphoreSlim(0);
                notifyDone = notifyFlushedUntilAddressSemaphore;
                notifyFlushedUntilAddress = localTailAddress;
                epoch.BumpCurrentEpoch(() => OnPagesMarkedReadOnly(localTailAddress));
=======
                epoch.BumpCurrentEpoch(() => OnPagesMarkedReadOnly(localTailAddress));
                return true;
>>>>>>> a4c21f38
            }
            return false;
        }

        /// <summary>
        /// Used by applications to move read-only forward
        /// </summary>
        /// <param name="newReadOnlyAddress"></param>
        public bool ShiftReadOnlyAddress(long newReadOnlyAddress)
        {
            if (Utility.MonotonicUpdate(ref ReadOnlyAddress, newReadOnlyAddress, out long oldReadOnlyOffset))
            {
                epoch.BumpCurrentEpoch(() => OnPagesMarkedReadOnly(newReadOnlyAddress));
                return true;
            }
            return false;
        }

        /// <summary>
        /// Shift begin address
        /// </summary>
        /// <param name="newBeginAddress"></param>
        public void ShiftBeginAddress(long newBeginAddress)
        {
            // First update the begin address
            var b = Utility.MonotonicUpdate(ref BeginAddress, newBeginAddress, out long oldBeginAddress);
            b = b && (oldBeginAddress >> LogSegmentSizeBits != newBeginAddress >> LogSegmentSizeBits);

            // Then the head address
            var h = Utility.MonotonicUpdate(ref HeadAddress, newBeginAddress, out long old);

            // Finally the read-only address
            var r = Utility.MonotonicUpdate(ref ReadOnlyAddress, newBeginAddress, out old);

            if (h || r || b)
            {
                epoch.Resume();
                // Clean up until begin address
                epoch.BumpCurrentEpoch(() =>
                {
                    if (r)
                    {
                        Utility.MonotonicUpdate(ref SafeReadOnlyAddress, newBeginAddress, out long _old);
                        Utility.MonotonicUpdate(ref FlushedUntilAddress, newBeginAddress, out _old);
                    }
                    if (h) OnPagesClosed(newBeginAddress);

                    if (b) TruncateUntilAddress(newBeginAddress);
                });
                epoch.Suspend();
            }
        }

        /// <summary>
        /// Wraps <see cref="IDevice.TruncateUntilAddress(long)"/> when an allocator potentially has to interact with multiple devices
        /// </summary>
        /// <param name="toAddress"></param>
        protected virtual void TruncateUntilAddress(long toAddress)
        {
            device.TruncateUntilAddress(toAddress);
        }

        /// <summary>
        /// Seal: make sure there are no longer any threads writing to the page
        /// Flush: send page to secondary store
        /// </summary>
        /// <param name="newSafeReadOnlyAddress"></param>
        public void OnPagesMarkedReadOnly(long newSafeReadOnlyAddress)
        {
            if (Utility.MonotonicUpdate(ref SafeReadOnlyAddress, newSafeReadOnlyAddress, out long oldSafeReadOnlyAddress))
            {
                Debug.WriteLine("SafeReadOnly shifted from {0:X} to {1:X}", oldSafeReadOnlyAddress, newSafeReadOnlyAddress);
                OnReadOnlyObserver?.OnNext(Scan(oldSafeReadOnlyAddress, newSafeReadOnlyAddress, ScanBufferingMode.NoBuffering));
                AsyncFlushPages(oldSafeReadOnlyAddress, newSafeReadOnlyAddress);
            }
        }

        /// <summary>
        /// Action to be performed for when all threads have 
        /// agreed that a page range is closed.
        /// </summary>
        /// <param name="newSafeHeadAddress"></param>
        public void OnPagesClosed(long newSafeHeadAddress)
        {
            if (Utility.MonotonicUpdate(ref SafeHeadAddress, newSafeHeadAddress, out long oldSafeHeadAddress))
            {
                Debug.WriteLine("SafeHeadOffset shifted from {0:X} to {1:X}", oldSafeHeadAddress, newSafeHeadAddress);

                for (long closePageAddress = oldSafeHeadAddress & ~PageSizeMask; closePageAddress < newSafeHeadAddress; closePageAddress += PageSize)
                {
                    if (newSafeHeadAddress < closePageAddress + PageSize)
                    {
                        // Partial page - do not close
                        return;
                    }

                    int closePage = (int)(closePageAddress >> LogPageSizeBits);
                    int closePageIndex = closePage % BufferSize;

                    if (!IsAllocated(closePageIndex))
                        AllocatePage(closePageIndex);
                    else
                        ClearPage(closePage);
                    Utility.MonotonicUpdate(ref PageStatusIndicator[closePageIndex].LastClosedUntilAddress, closePageAddress + PageSize, out _);
                    ShiftClosedUntilAddress();
                    if (ClosedUntilAddress > FlushedUntilAddress)
                    {
                        throw new Exception($"Closed address {ClosedUntilAddress} exceeds flushed address {FlushedUntilAddress}");
                    }
                }
            }
        }

        private void DebugPrintAddresses(long closePageAddress)
        {
            var _flush = FlushedUntilAddress;
            var _readonly = ReadOnlyAddress;
            var _safereadonly = SafeReadOnlyAddress;
            var _tail = GetTailAddress();
            var _head = HeadAddress;
            var _safehead = SafeHeadAddress;

            Console.WriteLine("ClosePageAddress: {0}.{1}", GetPage(closePageAddress), GetOffsetInPage(closePageAddress));
            Console.WriteLine("FlushedUntil: {0}.{1}", GetPage(_flush), GetOffsetInPage(_flush));
            Console.WriteLine("Tail: {0}.{1}", GetPage(_tail), GetOffsetInPage(_tail));
            Console.WriteLine("Head: {0}.{1}", GetPage(_head), GetOffsetInPage(_head));
            Console.WriteLine("SafeHead: {0}.{1}", GetPage(_safehead), GetOffsetInPage(_safehead));
            Console.WriteLine("ReadOnly: {0}.{1}", GetPage(_readonly), GetOffsetInPage(_readonly));
            Console.WriteLine("SafeReadOnly: {0}.{1}", GetPage(_safereadonly), GetOffsetInPage(_safereadonly));
        }

        /// <summary>
        /// Called every time a new tail page is allocated. Here the read-only is 
        /// shifted only to page boundaries unlike ShiftReadOnlyToTail where shifting
        /// can happen to any fine-grained address.
        /// </summary>
        /// <param name="currentTailAddress"></param>
        private void PageAlignedShiftReadOnlyAddress(long currentTailAddress)
        {
            long currentReadOnlyAddress = ReadOnlyAddress;
            long pageAlignedTailAddress = currentTailAddress & ~PageSizeMask;
            long desiredReadOnlyAddress = (pageAlignedTailAddress - ReadOnlyLagAddress);
            if (Utility.MonotonicUpdate(ref ReadOnlyAddress, desiredReadOnlyAddress, out long oldReadOnlyAddress))
            {
                Debug.WriteLine("Allocate: Moving read-only offset from {0:X} to {1:X}", oldReadOnlyAddress, desiredReadOnlyAddress);
                epoch.BumpCurrentEpoch(() => OnPagesMarkedReadOnly(desiredReadOnlyAddress));
            }
        }

        /// <summary>
        /// Called whenever a new tail page is allocated or when the user is checking for a failed memory allocation
        /// Tries to shift head address based on the head offset lag size.
        /// </summary>
        /// <param name="currentTailAddress"></param>
        private void PageAlignedShiftHeadAddress(long currentTailAddress)
        {
            //obtain local values of variables that can change
            long currentHeadAddress = HeadAddress;
            long currentFlushedUntilAddress = FlushedUntilAddress;
            long pageAlignedTailAddress = currentTailAddress & ~PageSizeMask;
            long desiredHeadAddress = (pageAlignedTailAddress - HeadOffsetLagAddress);

            long newHeadAddress = desiredHeadAddress;
            if (currentFlushedUntilAddress < newHeadAddress)
            {
                newHeadAddress = currentFlushedUntilAddress;
            }
            newHeadAddress = newHeadAddress & ~PageSizeMask;

            if (ReadCache && (newHeadAddress > HeadAddress))
                EvictCallback(HeadAddress, newHeadAddress);

            if (Utility.MonotonicUpdate(ref HeadAddress, newHeadAddress, out long oldHeadAddress))
            {
                Debug.WriteLine("Allocate: Moving head offset from {0:X} to {1:X}", oldHeadAddress, newHeadAddress);
                epoch.BumpCurrentEpoch(() => OnPagesClosed(newHeadAddress));
            }
        }

        /// <summary>
        /// Tries to shift head address to specified value
        /// </summary>
        /// <param name="desiredHeadAddress"></param>
        public long ShiftHeadAddress(long desiredHeadAddress)
        {
            //obtain local values of variables that can change
            long currentFlushedUntilAddress = FlushedUntilAddress;

            long newHeadAddress = desiredHeadAddress;
            if (currentFlushedUntilAddress < newHeadAddress)
            {
                newHeadAddress = currentFlushedUntilAddress;
            }

            if (ReadCache && (newHeadAddress > HeadAddress))
                EvictCallback(HeadAddress, newHeadAddress);

            if (Utility.MonotonicUpdate(ref HeadAddress, newHeadAddress, out long oldHeadAddress))
            {
                Debug.WriteLine("Allocate: Moving head offset from {0:X} to {1:X}", oldHeadAddress, newHeadAddress);
                epoch.BumpCurrentEpoch(() => OnPagesClosed(newHeadAddress));
            }
            return newHeadAddress;
        }

        /// <summary>
        /// Every async flush callback tries to update the flushed until address to the latest value possible
        /// Is there a better way to do this with enabling fine-grained addresses (not necessarily at page boundaries)?
        /// </summary>
        protected void ShiftFlushedUntilAddress()
        {
            long currentFlushedUntilAddress = FlushedUntilAddress;
            long page = GetPage(currentFlushedUntilAddress);

            bool update = false;
            long pageLastFlushedAddress = PageStatusIndicator[page % BufferSize].LastFlushedUntilAddress;
            while (pageLastFlushedAddress >= currentFlushedUntilAddress && currentFlushedUntilAddress >= (page << LogPageSizeBits))
            {
                currentFlushedUntilAddress = pageLastFlushedAddress;
                update = true;
                page++;
                pageLastFlushedAddress = PageStatusIndicator[page % BufferSize].LastFlushedUntilAddress;
            }

            if (update)
            {
                if (Utility.MonotonicUpdate(ref FlushedUntilAddress, currentFlushedUntilAddress, out long oldFlushedUntilAddress))
                {
<<<<<<< HEAD
                    FlushCallback?.Invoke(FlushedUntilAddress);
                    if ((oldFlushedUntilAddress < notifyFlushedUntilAddress) && (currentFlushedUntilAddress >= notifyFlushedUntilAddress))
                    {
                        notifyFlushedUntilAddressSemaphore.Release();
=======
                    uint errorCode = 0;
                    if (errorList.Count > 0)
                    {
                        errorCode = errorList.CheckAndWait(oldFlushedUntilAddress, currentFlushedUntilAddress);
                    }
                    FlushCallback?.Invoke(
                        new CommitInfo
                        {
                            BeginAddress = BeginAddress,
                            FromAddress = oldFlushedUntilAddress,
                            UntilAddress = currentFlushedUntilAddress,
                            ErrorCode = errorCode
                        });

                    if (errorList.Count > 0)
                    {
                        errorList.RemoveUntil(currentFlushedUntilAddress);
>>>>>>> a4c21f38
                    }
                }
            }
        }

        /// <summary>
        /// Shift ClosedUntil address
        /// </summary>
        protected void ShiftClosedUntilAddress()
        {
            long currentClosedUntilAddress = ClosedUntilAddress;
            long page = GetPage(currentClosedUntilAddress);

            bool update = false;
            long pageLastClosedAddress = PageStatusIndicator[page % BufferSize].LastClosedUntilAddress;
            while (pageLastClosedAddress >= currentClosedUntilAddress && currentClosedUntilAddress >= (page << LogPageSizeBits))
            {
                currentClosedUntilAddress = pageLastClosedAddress;
                update = true;
                page++;
                pageLastClosedAddress = PageStatusIndicator[(int)(page % BufferSize)].LastClosedUntilAddress;
            }

            if (update)
            {
                Utility.MonotonicUpdate(ref ClosedUntilAddress, currentClosedUntilAddress, out long oldClosedUntilAddress);
            }
        }

        /// <summary>
        /// Address for notification of flushed-until
        /// </summary>
        public long notifyFlushedUntilAddress;
        /// <summary>
        /// Semaphore for notification of flushed-until
        /// </summary>
        public SemaphoreSlim notifyFlushedUntilAddressSemaphore;


        /// <summary>
        /// Reset for recovery
        /// </summary>
        /// <param name="tailAddress"></param>
        /// <param name="headAddress"></param>
        /// <param name="beginAddress"></param>
        public void RecoveryReset(long tailAddress, long headAddress, long beginAddress)
        {
            long tailPage = GetPage(tailAddress);
            long offsetInPage = GetOffsetInPage(tailAddress);
            TailPageOffset.Page = (int)tailPage;
            TailPageOffset.Offset = (int)offsetInPage;

            // allocate next page as well - this is an invariant in the allocator!
            var pageIndex = (TailPageOffset.Page % BufferSize);
            var nextPageIndex = (pageIndex + 1) % BufferSize;
            if (tailAddress > 0)
                if (!IsAllocated(nextPageIndex))
                    AllocatePage(nextPageIndex);

            BeginAddress = beginAddress;
            HeadAddress = headAddress;
            SafeHeadAddress = headAddress;
            ClosedUntilAddress = headAddress;
            FlushedUntilAddress = tailAddress;
            ReadOnlyAddress = tailAddress;
            SafeReadOnlyAddress = tailAddress;

            // for the last page which contains tailoffset, it must be open
            pageIndex = GetPageIndexForAddress(tailAddress);

            // clear the last page starting from tail address
            ClearPage(pageIndex, (int)GetOffsetInPage(tailAddress));

            // Printing debug info
            Debug.WriteLine("******* Recovered HybridLog Stats *******");
            Debug.WriteLine("Head Address: {0}", HeadAddress);
            Debug.WriteLine("Safe Head Address: {0}", SafeHeadAddress);
            Debug.WriteLine("ReadOnly Address: {0}", ReadOnlyAddress);
            Debug.WriteLine("Safe ReadOnly Address: {0}", SafeReadOnlyAddress);
            Debug.WriteLine("Tail Address: {0}", tailAddress);
        }

        /// <summary>
        /// Invoked by users to obtain a record from disk. It uses sector aligned memory to read 
        /// the record efficiently into memory.
        /// </summary>
        /// <param name="fromLogical"></param>
        /// <param name="numBytes"></param>
        /// <param name="callback"></param>
        /// <param name="context"></param>
        /// <param name="result"></param>
        internal void AsyncReadRecordToMemory(long fromLogical, int numBytes, IOCompletionCallback callback, AsyncIOContext<Key, Value> context, SectorAlignedMemory result = default(SectorAlignedMemory))
        {
            ulong fileOffset = (ulong)(AlignedPageSizeBytes * (fromLogical >> LogPageSizeBits) + (fromLogical & PageSizeMask));
            ulong alignedFileOffset = (ulong)(((long)fileOffset / sectorSize) * sectorSize);

            uint alignedReadLength = (uint)((long)fileOffset + numBytes - (long)alignedFileOffset);
            alignedReadLength = (uint)((alignedReadLength + (sectorSize - 1)) & ~(sectorSize - 1));

            var record = bufferPool.Get((int)alignedReadLength);
            record.valid_offset = (int)(fileOffset - alignedFileOffset);
            record.available_bytes = (int)(alignedReadLength - (fileOffset - alignedFileOffset));
            record.required_bytes = numBytes;

            var asyncResult = default(AsyncGetFromDiskResult<AsyncIOContext<Key, Value>>);
            asyncResult.context = context;
            asyncResult.context.record = record;
            device.ReadAsync(alignedFileOffset,
                        (IntPtr)asyncResult.context.record.aligned_pointer,
                        alignedReadLength,
                        callback,
                        asyncResult);
        }

        /// <summary>
        /// Read record to memory - simple version
        /// </summary>
        /// <param name="fromLogical"></param>
        /// <param name="numBytes"></param>
        /// <param name="callback"></param>
        /// <param name="context"></param>
        internal void AsyncReadRecordToMemory(long fromLogical, int numBytes, IOCompletionCallback callback, ref SimpleReadContext context)
        {
            ulong fileOffset = (ulong)(AlignedPageSizeBytes * (fromLogical >> LogPageSizeBits) + (fromLogical & PageSizeMask));
            ulong alignedFileOffset = (ulong)(((long)fileOffset / sectorSize) * sectorSize);

            uint alignedReadLength = (uint)((long)fileOffset + numBytes - (long)alignedFileOffset);
            alignedReadLength = (uint)((alignedReadLength + (sectorSize - 1)) & ~(sectorSize - 1));

            context.record = bufferPool.Get((int)alignedReadLength);
            context.record.valid_offset = (int)(fileOffset - alignedFileOffset);
            context.record.available_bytes = (int)(alignedReadLength - (fileOffset - alignedFileOffset));
            context.record.required_bytes = numBytes;

            device.ReadAsync(alignedFileOffset,
                        (IntPtr)context.record.aligned_pointer,
                        alignedReadLength,
                        callback,
                        context);
        }

        /// <summary>
        /// Read pages from specified device
        /// </summary>
        /// <typeparam name="TContext"></typeparam>
        /// <param name="readPageStart"></param>
        /// <param name="numPages"></param>
        /// <param name="untilAddress"></param>
        /// <param name="callback"></param>
        /// <param name="context"></param>
        /// <param name="devicePageOffset"></param>
        /// <param name="logDevice"></param>
        /// <param name="objectLogDevice"></param>
        public void AsyncReadPagesFromDevice<TContext>(
                                long readPageStart,
                                int numPages,
                                long untilAddress,
                                IOCompletionCallback callback,
                                TContext context,
                                long devicePageOffset = 0,
                                IDevice logDevice = null, IDevice objectLogDevice = null)
        {
            AsyncReadPagesFromDevice(readPageStart, numPages, untilAddress, callback, context,
                out _, devicePageOffset, logDevice, objectLogDevice);
        }

        /// <summary>
        /// Read pages from specified device
        /// </summary>
        /// <typeparam name="TContext"></typeparam>
        /// <param name="readPageStart"></param>
        /// <param name="numPages"></param>
        /// <param name="untilAddress"></param>
        /// <param name="callback"></param>
        /// <param name="context"></param>
        /// <param name="completed"></param>
        /// <param name="devicePageOffset"></param>
        /// <param name="device"></param>
        /// <param name="objectLogDevice"></param>
        private void AsyncReadPagesFromDevice<TContext>(
                                        long readPageStart,
                                        int numPages,
                                        long untilAddress,
                                        IOCompletionCallback callback,
                                        TContext context,
                                        out CountdownEvent completed,
                                        long devicePageOffset = 0,
                                        IDevice device = null, IDevice objectLogDevice = null)
        {
            var usedDevice = device;
            IDevice usedObjlogDevice = objectLogDevice;

            if (device == null)
            {
                usedDevice = this.device;
            }

            completed = new CountdownEvent(numPages);
            for (long readPage = readPageStart; readPage < (readPageStart + numPages); readPage++)
            {
                int pageIndex = (int)(readPage % BufferSize);
                if (!IsAllocated(pageIndex))
                {
                    // Allocate a new page
                    AllocatePage(pageIndex);
                }
                else
                {
                    ClearPage(readPage);
                }
                var asyncResult = new PageAsyncReadResult<TContext>()
                {
                    page = readPage,
                    context = context,
                    handle = completed,
                    maxPtr = PageSize
                };

                ulong offsetInFile = (ulong)(AlignedPageSizeBytes * readPage);
                uint readLength = (uint)AlignedPageSizeBytes;
                long adjustedUntilAddress = (AlignedPageSizeBytes * (untilAddress >> LogPageSizeBits) + (untilAddress & PageSizeMask));

                if (adjustedUntilAddress > 0 && ((adjustedUntilAddress - (long)offsetInFile) < PageSize))
                {
                    readLength = (uint)(adjustedUntilAddress - (long)offsetInFile);
                    asyncResult.maxPtr = readLength;
                    readLength = (uint)((readLength + (sectorSize - 1)) & ~(sectorSize - 1));
                }
                
                if (device != null)
                    offsetInFile = (ulong)(AlignedPageSizeBytes * (readPage - devicePageOffset));

                ReadAsync(offsetInFile, pageIndex, readLength, callback, asyncResult, usedDevice, usedObjlogDevice);
            }
        }

        /// <summary>
        /// Flush page range to disk
        /// Called when all threads have agreed that a page range is sealed.
        /// </summary>
        /// <param name="fromAddress"></param>
        /// <param name="untilAddress"></param>
        public void AsyncFlushPages(long fromAddress, long untilAddress)
        {
            long startPage = fromAddress >> LogPageSizeBits;
            long endPage = untilAddress >> LogPageSizeBits;
            int numPages = (int)(endPage - startPage);

            long offsetInStartPage = GetOffsetInPage(fromAddress);
<<<<<<< HEAD
            long offsetInEndPage = GetOffsetInPage(untilAddress);

=======
            long offsetInEndPage = GetOffsetInPage(untilAddress);                
>>>>>>> a4c21f38

            // Extra (partial) page being flushed
            if (offsetInEndPage > 0)
                numPages++;
<<<<<<< HEAD

            // Partial page starting point, need to wait until the
            // ongoing adjacent flush is completed to ensure correctness
            if (offsetInStartPage > 0)
            {
                while (FlushedUntilAddress < fromAddress)
                {
                    epoch.ProtectAndDrain();
                    Thread.Yield();
                }
            }
=======
>>>>>>> a4c21f38

            /* Request asynchronous writes to the device. If waitForPendingFlushComplete
             * is set, then a CountDownEvent is set in the callback handle.
             */
            for (long flushPage = startPage; flushPage < (startPage + numPages); flushPage++)
            {
                long pageStartAddress = flushPage << LogPageSizeBits;
                long pageEndAddress = (flushPage + 1) << LogPageSizeBits;

                var asyncResult = new PageAsyncFlushResult<Empty>
                {
                    page = flushPage,
                    count = 1,
                    partial = false,
                    fromAddress = pageStartAddress,
                    untilAddress = pageEndAddress
                };
                if (
                    ((fromAddress > pageStartAddress) && (fromAddress < pageEndAddress)) ||
                    ((untilAddress > pageStartAddress) && (untilAddress < pageEndAddress))
                    )
                {
                    asyncResult.partial = true;

                    if (untilAddress < pageEndAddress)
                        asyncResult.untilAddress = untilAddress;

                    if (fromAddress > pageStartAddress)
                        asyncResult.fromAddress = fromAddress;
                }

<<<<<<< HEAD
                WriteAsync(flushPage, AsyncFlushPageCallback, asyncResult);
=======
                // Partial page starting point, need to wait until the
                // ongoing adjacent flush is completed to ensure correctness
                if (GetOffsetInPage(asyncResult.fromAddress) > 0)
                {
                    // Enqueue work in shared queue
                    var index = GetPageIndexForAddress(asyncResult.fromAddress);
                    PendingFlush[index].Add(asyncResult);
                    if (PendingFlush[index].RemoveAdjacent(FlushedUntilAddress, out PageAsyncFlushResult<Empty> request))
                    {
                        WriteAsync(request.fromAddress >> LogPageSizeBits, AsyncFlushPageCallback, request);
                    }
                }
                else
                    WriteAsync(flushPage, AsyncFlushPageCallback, asyncResult);
>>>>>>> a4c21f38
            }
        }

        /// <summary>
        /// Flush pages asynchronously
        /// </summary>
        /// <typeparam name="TContext"></typeparam>
        /// <param name="flushPageStart"></param>
        /// <param name="numPages"></param>
        /// <param name="callback"></param>
        /// <param name="context"></param>
        public void AsyncFlushPages<TContext>(
                                        long flushPageStart,
                                        int numPages,
                                        IOCompletionCallback callback,
                                        TContext context)
        {
            for (long flushPage = flushPageStart; flushPage < (flushPageStart + numPages); flushPage++)
            {
                int pageIndex = GetPageIndexForPage(flushPage);
                var asyncResult = new PageAsyncFlushResult<TContext>()
                {
                    page = flushPage,
                    context = context,
                    count = 1,
                    partial = false,
                    untilAddress = (flushPage + 1) << LogPageSizeBits
                };

                WriteAsync(flushPage, callback, asyncResult);
            }
        }

        /// <summary>
        /// Flush pages from startPage (inclusive) to endPage (exclusive)
        /// to specified log device and obj device
        /// </summary>
        /// <param name="startPage"></param>
        /// <param name="endPage"></param>
        /// <param name="endLogicalAddress"></param>
        /// <param name="device"></param>
        /// <param name="objectLogDevice"></param>
        /// <param name="completedSemaphore"></param>
        public void AsyncFlushPagesToDevice(long startPage, long endPage, long endLogicalAddress, IDevice device, IDevice objectLogDevice, out SemaphoreSlim completedSemaphore)
        {
            int totalNumPages = (int)(endPage - startPage);
            completedSemaphore = new SemaphoreSlim(0);
            var asyncResult = new PageAsyncFlushResult<Empty>
            {
                completedSemaphore = completedSemaphore,
                count = totalNumPages
            };

            for (long flushPage = startPage; flushPage < endPage; flushPage++)
            {

                var pageSize = PageSize;

                if (flushPage == endPage - 1)
                    pageSize = (int)(endLogicalAddress - (flushPage << LogPageSizeBits));

                // Intended destination is flushPage
                WriteAsyncToDevice(startPage, flushPage, pageSize, AsyncFlushPageToDeviceCallback, asyncResult, device, objectLogDevice);
            }
        }

        /// <summary>
        /// Async get from disk
        /// </summary>
        /// <param name="fromLogical"></param>
        /// <param name="numBytes"></param>
        /// <param name="context"></param>
        /// <param name="result"></param>
        public void AsyncGetFromDisk(long fromLogical,
                              int numBytes,
                              AsyncIOContext<Key, Value> context,
                              SectorAlignedMemory result = default(SectorAlignedMemory))
        {
            if (epoch.IsProtected()) // Do not spin for unprotected IO threads
            {
                while (numPendingReads > 120)
                {
                    Thread.Yield();
                    epoch.ProtectAndDrain();
                }
            }
            Interlocked.Increment(ref numPendingReads);

            if (result == null)
                AsyncReadRecordToMemory(fromLogical, numBytes, AsyncGetFromDiskCallback, context, result);
            else
                AsyncReadRecordObjectsToMemory(fromLogical, numBytes, AsyncGetFromDiskCallback, context, result);
        }

        private void AsyncGetFromDiskCallback(uint errorCode, uint numBytes, NativeOverlapped* overlap)
        {
            if (errorCode != 0)
            {
                Trace.TraceError("OverlappedStream GetQueuedCompletionStatus error: {0}", errorCode);
            }

            var result = (AsyncGetFromDiskResult<AsyncIOContext<Key, Value>>)Overlapped.Unpack(overlap).AsyncResult;
            Interlocked.Decrement(ref numPendingReads);

            var ctx = result.context;

            var record = ctx.record.GetValidPointer();
            int requiredBytes = GetRequiredRecordSize((long)record, ctx.record.available_bytes);
            if (ctx.record.available_bytes >= requiredBytes)
            {
                // We have the complete record.
                if (RetrievedFullRecord(record, ref ctx))
                {
                    if (comparer.Equals(ref ctx.request_key.Get(), ref GetContextRecordKey(ref ctx)))
                    {
                        // The keys are same, so I/O is complete
                        // ctx.record = result.record;
                        ctx.callbackQueue.Enqueue(ctx);
                    }
                    else
                    {
                        var oldAddress = ctx.logicalAddress;

                        // Keys are not same. I/O is not complete
                        ctx.logicalAddress = GetInfoFromBytePointer(record).PreviousAddress;
                        if (ctx.logicalAddress >= BeginAddress)
                        {
                            ctx.record.Return();
                            ctx.record = ctx.objBuffer = default(SectorAlignedMemory);
                            AsyncGetFromDisk(ctx.logicalAddress, requiredBytes, ctx);
                        }
                        else
                        {
                            ctx.callbackQueue.Enqueue(ctx);
                        }
                    }
                }
            }
            else
            {
                ctx.record.Return();
                AsyncGetFromDisk(ctx.logicalAddress, requiredBytes, ctx);
            }

            Overlapped.Free(overlap);
        }

        // static DateTime last = DateTime.Now;

        /// <summary>
        /// IOCompletion callback for page flush
        /// </summary>
        /// <param name="errorCode"></param>
        /// <param name="numBytes"></param>
        /// <param name="overlap"></param>
        private void AsyncFlushPageCallback(uint errorCode, uint numBytes, NativeOverlapped* overlap)
        {
            if (errorCode != 0)
            {
                Trace.TraceError("OverlappedStream GetQueuedCompletionStatus error: {0}", errorCode);
            }

            /*
            if (DateTime.Now - last > TimeSpan.FromSeconds(7))
            {
                last = DateTime.Now;
                errorCode = 1;
                Console.WriteLine("Disk error");
            }*/
            

            // Set the page status to flushed
            PageAsyncFlushResult<Empty> result = (PageAsyncFlushResult<Empty>)Overlapped.Unpack(overlap).AsyncResult;

            if (Interlocked.Decrement(ref result.count) == 0)
            {
<<<<<<< HEAD
                Utility.MonotonicUpdate(ref PageStatusIndicator[result.page % BufferSize].LastFlushedUntilAddress, result.untilAddress, out long old);
=======
                if (errorCode != 0)
                {
                    errorList.Add(result.fromAddress);
                }
                Utility.MonotonicUpdate(ref PageStatusIndicator[result.page % BufferSize].LastFlushedUntilAddress, result.untilAddress, out _);
>>>>>>> a4c21f38
                ShiftFlushedUntilAddress();
                result.Free();
            }

            var _flush = FlushedUntilAddress;
            if (GetOffsetInPage(_flush) > 0 && PendingFlush[GetPage(_flush) % BufferSize].RemoveAdjacent(_flush, out PageAsyncFlushResult<Empty> request))
            {
                WriteAsync(request.fromAddress >> LogPageSizeBits, AsyncFlushPageCallback, request);
            }

            Overlapped.Free(overlap);
        }

        /// <summary>
        /// IOCompletion callback for page flush
        /// </summary>
        /// <param name="errorCode"></param>
        /// <param name="numBytes"></param>
        /// <param name="overlap"></param>
        private void AsyncFlushPageToDeviceCallback(uint errorCode, uint numBytes, NativeOverlapped* overlap)
        {
            if (errorCode != 0)
            {
                Trace.TraceError("OverlappedStream GetQueuedCompletionStatus error: {0}", errorCode);
            }

            PageAsyncFlushResult<Empty> result = (PageAsyncFlushResult<Empty>)Overlapped.Unpack(overlap).AsyncResult;

            if (Interlocked.Decrement(ref result.count) == 0)
            {
                result.Free();
            }
            Overlapped.Free(overlap);
        }

        /// <summary>
        /// Shallow copy
        /// </summary>
        /// <param name="src"></param>
        /// <param name="dst"></param>
        public virtual void ShallowCopy(ref Key src, ref Key dst)
        {
            dst = src;
        }

        /// <summary>
        /// Shallow copy
        /// </summary>
        /// <param name="src"></param>
        /// <param name="dst"></param>
        public virtual void ShallowCopy(ref Value src, ref Value dst)
        {
            dst = src;
        }

        private string PrettyPrint(long address)
        {
            return $"{GetPage(address)}:{GetOffsetInPage(address)}";
        }
    }
}<|MERGE_RESOLUTION|>--- conflicted
+++ resolved
@@ -208,16 +208,12 @@
         /// <summary>
         /// Flush callback
         /// </summary>
-<<<<<<< HEAD
-        protected readonly Action<long> FlushCallback = null;
-=======
         protected readonly Action<CommitInfo> FlushCallback = null;
 
         /// <summary>
         /// Error handling
         /// </summary>
         private readonly ErrorList errorList = new ErrorList();
->>>>>>> a4c21f38
 
         /// <summary>
         /// Observer for records entering read-only region
@@ -469,11 +465,7 @@
         /// <param name="evictCallback"></param>
         /// <param name="epoch"></param>
         /// <param name="flushCallback"></param>
-<<<<<<< HEAD
-        public AllocatorBase(LogSettings settings, IFasterEqualityComparer<Key> comparer, Action<long, long> evictCallback, LightEpoch epoch, Action<long> flushCallback)
-=======
         public AllocatorBase(LogSettings settings, IFasterEqualityComparer<Key> comparer, Action<long, long> evictCallback, LightEpoch epoch, Action<CommitInfo> flushCallback)
->>>>>>> a4c21f38
         {
             if (evictCallback != null)
             {
@@ -745,7 +737,6 @@
                 // The thread that "makes" the offset incorrect
                 // is the one that is elected to fix it and
                 // shift read-only/head.
-<<<<<<< HEAD
 
                 long shiftAddress = ((long)(localTailPageOffset.Page + 1)) << LogPageSizeBits;
                 PageAlignedShiftReadOnlyAddress(shiftAddress);
@@ -760,22 +751,6 @@
                     return 0;
                 }
 
-=======
-
-                long shiftAddress = ((long)(localTailPageOffset.Page + 1)) << LogPageSizeBits;
-                PageAlignedShiftReadOnlyAddress(shiftAddress);
-                PageAlignedShiftHeadAddress(shiftAddress);
-
-                if (CannotAllocate(localTailPageOffset.Page + 1))
-                {
-                    // We should not allocate the next page; reset to end of page
-                    // so that next attempt can retry
-                    localTailPageOffset.Offset = PageSize;
-                    Interlocked.Exchange(ref TailPageOffset.PageAndOffset, localTailPageOffset.PageAndOffset);
-                    return 0;
-                }
-
->>>>>>> a4c21f38
                 // Allocate next page in advance, if needed
                 int nextPageIndex = (localTailPageOffset.Page + 2) % BufferSize;
                 if ((!IsAllocated(nextPageIndex)))
@@ -804,12 +779,8 @@
         /// Used by applications to make the current state of the database immutable quickly
         /// </summary>
         /// <param name="tailAddress"></param>
-<<<<<<< HEAD
         /// <param name="notifyDone"></param>
-        public void ShiftReadOnlyToTail(out long tailAddress, out SemaphoreSlim notifyDone)
-=======
-        public bool ShiftReadOnlyToTail(out long tailAddress)
->>>>>>> a4c21f38
+        public bool ShiftReadOnlyToTail(out long tailAddress, out SemaphoreSlim notifyDone)
         {
             notifyDone = null;
             tailAddress = GetTailAddress();
@@ -817,15 +788,11 @@
             long currentReadOnlyOffset = ReadOnlyAddress;
             if (Utility.MonotonicUpdate(ref ReadOnlyAddress, tailAddress, out long oldReadOnlyOffset))
             {
-<<<<<<< HEAD
                 notifyFlushedUntilAddressSemaphore = new SemaphoreSlim(0);
                 notifyDone = notifyFlushedUntilAddressSemaphore;
                 notifyFlushedUntilAddress = localTailAddress;
                 epoch.BumpCurrentEpoch(() => OnPagesMarkedReadOnly(localTailAddress));
-=======
-                epoch.BumpCurrentEpoch(() => OnPagesMarkedReadOnly(localTailAddress));
                 return true;
->>>>>>> a4c21f38
             }
             return false;
         }
@@ -1054,12 +1021,6 @@
             {
                 if (Utility.MonotonicUpdate(ref FlushedUntilAddress, currentFlushedUntilAddress, out long oldFlushedUntilAddress))
                 {
-<<<<<<< HEAD
-                    FlushCallback?.Invoke(FlushedUntilAddress);
-                    if ((oldFlushedUntilAddress < notifyFlushedUntilAddress) && (currentFlushedUntilAddress >= notifyFlushedUntilAddress))
-                    {
-                        notifyFlushedUntilAddressSemaphore.Release();
-=======
                     uint errorCode = 0;
                     if (errorList.Count > 0)
                     {
@@ -1077,7 +1038,11 @@
                     if (errorList.Count > 0)
                     {
                         errorList.RemoveUntil(currentFlushedUntilAddress);
->>>>>>> a4c21f38
+                    }
+
+                    if ((oldFlushedUntilAddress < notifyFlushedUntilAddress) && (currentFlushedUntilAddress >= notifyFlushedUntilAddress))
+                    {
+                        notifyFlushedUntilAddressSemaphore.Release();
                     }
                 }
             }
@@ -1327,30 +1292,11 @@
             int numPages = (int)(endPage - startPage);
 
             long offsetInStartPage = GetOffsetInPage(fromAddress);
-<<<<<<< HEAD
-            long offsetInEndPage = GetOffsetInPage(untilAddress);
-
-=======
             long offsetInEndPage = GetOffsetInPage(untilAddress);                
->>>>>>> a4c21f38
 
             // Extra (partial) page being flushed
             if (offsetInEndPage > 0)
                 numPages++;
-<<<<<<< HEAD
-
-            // Partial page starting point, need to wait until the
-            // ongoing adjacent flush is completed to ensure correctness
-            if (offsetInStartPage > 0)
-            {
-                while (FlushedUntilAddress < fromAddress)
-                {
-                    epoch.ProtectAndDrain();
-                    Thread.Yield();
-                }
-            }
-=======
->>>>>>> a4c21f38
 
             /* Request asynchronous writes to the device. If waitForPendingFlushComplete
              * is set, then a CountDownEvent is set in the callback handle.
@@ -1382,9 +1328,6 @@
                         asyncResult.fromAddress = fromAddress;
                 }
 
-<<<<<<< HEAD
-                WriteAsync(flushPage, AsyncFlushPageCallback, asyncResult);
-=======
                 // Partial page starting point, need to wait until the
                 // ongoing adjacent flush is completed to ensure correctness
                 if (GetOffsetInPage(asyncResult.fromAddress) > 0)
@@ -1399,7 +1342,6 @@
                 }
                 else
                     WriteAsync(flushPage, AsyncFlushPageCallback, asyncResult);
->>>>>>> a4c21f38
             }
         }
 
@@ -1576,15 +1518,11 @@
 
             if (Interlocked.Decrement(ref result.count) == 0)
             {
-<<<<<<< HEAD
-                Utility.MonotonicUpdate(ref PageStatusIndicator[result.page % BufferSize].LastFlushedUntilAddress, result.untilAddress, out long old);
-=======
                 if (errorCode != 0)
                 {
                     errorList.Add(result.fromAddress);
                 }
                 Utility.MonotonicUpdate(ref PageStatusIndicator[result.page % BufferSize].LastFlushedUntilAddress, result.untilAddress, out _);
->>>>>>> a4c21f38
                 ShiftFlushedUntilAddress();
                 result.Free();
             }
