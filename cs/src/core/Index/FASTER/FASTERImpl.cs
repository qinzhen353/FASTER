--- conflicted
+++ resolved
@@ -1561,7 +1561,6 @@
                 var foundEntry = default(HashBucketEntry);
                 foundEntry.word = Interlocked.CompareExchange(ref bucket->bucket_entries[slot], updatedEntry.word, entry.word);
                 if (foundEntry.word == entry.word)
-<<<<<<< HEAD
                 {
                     // If IU, return notfound. Else (CU), call PCU. If PCU is true, return success. Else retry op.
                     if (status != OperationStatus.SUCCESS ||
@@ -1576,17 +1575,10 @@
                 }
                 else
                 {
-                    // CAS failed. Retry in loop.
+                    // CAS failed. Fall through to call InternalRMW again to restart the sequence and return that status.
                     hlog.GetInfo(newPhysicalAddress).Invalid = true;
                 }
                 #endregion
-=======
-                    return status;
-
-                // CAS failed. Fall through to call InternalRMW again to restart the sequence and return that status.
-                hlog.GetInfo(newPhysicalAddress).Invalid = true;
-#endregion
->>>>>>> 51d3f0fa
             }
 
             OperationStatus internalStatus;
