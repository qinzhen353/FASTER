﻿// Copyright (c) Microsoft Corporation. All rights reserved.
// Licensed under the MIT license.

#define CPR

using System;
using System.Diagnostics;
using System.Runtime.CompilerServices;
using System.Threading;
using System.Threading.Tasks;

namespace FASTER.core
{
    public unsafe partial class FasterKV<Key, Value> : FasterBase, IFasterKV<Key, Value>
    {
        internal enum LatchOperation : byte
        {
            None,
            Shared,
            Exclusive
        }

        #region Read Operation

        /// <summary>
        /// Read operation. Computes the 'output' from 'input' and current value corresponding to 'key'.
        /// When the read operation goes pending, once the record is retrieved from disk, InternalContinuePendingRead
        /// function is used to complete the operation.
        /// </summary>
        /// <param name="key">Key of the record.</param>
        /// <param name="input">Input required to compute output from value.</param>
        /// <param name="output">Location to store output computed from input and value.</param>
        /// <param name="startAddress">If not Constants.kInvalidAddress, this is the address to start at instead of a hash table lookup</param>
        /// <param name="userContext">User context for the operation, in case it goes pending.</param>
        /// <param name="pendingContext">Pending context used internally to store the context of the operation.</param>
        /// <param name="fasterSession">Callback functions.</param>
        /// <param name="sessionCtx">Session context</param>
        /// <param name="lsn">Operation serial number</param>
        /// <returns>
        /// <list type="table">
        ///     <listheader>
        ///     <term>Value</term>
        ///     <term>Description</term>
        ///     </listheader>
        ///     <item>
        ///     <term>SUCCESS</term>
        ///     <term>The output has been computed using current value of 'key' and 'input'; and stored in 'output'.</term>
        ///     </item>
        ///     <item>
        ///     <term>RECORD_ON_DISK</term>
        ///     <term>The record corresponding to 'key' is on disk and the operation.</term>
        ///     </item>
        ///     <item>
        ///     <term>CPR_SHIFT_DETECTED</term>
        ///     <term>A shift in version has been detected. Synchronize immediately to avoid violating CPR consistency.</term>
        ///     </item>
        /// </list>
        /// </returns>
        [MethodImpl(MethodImplOptions.AggressiveInlining)]
        internal OperationStatus InternalRead<Input, Output, Context, Functions>(
                                    ref Key key,
                                    ref Input input,
                                    ref Output output,
                                    long startAddress,
                                    ref Context userContext,
                                    ref PendingContext<Input, Output, Context> pendingContext,
                                    Functions fasterSession,
                                    FasterExecutionContext<Input, Output, Context> sessionCtx,
                                    long lsn)
            where Functions : IFasterSession<Key, Value, Input, Output, Context>
        {
            var bucket = default(HashBucket*);
            var slot = default(int);
            var physicalAddress = default(long);
            var heldOperation = LatchOperation.None;

            var hash = comparer.GetHashCode64(ref key);
            var tag = (ushort)((ulong)hash >> Constants.kHashTagShift);

            if (sessionCtx.phase != Phase.REST)
                HeavyEnter(hash, sessionCtx, fasterSession);

            #region Trace back for record in in-memory HybridLog
            HashBucketEntry entry = default;

            OperationStatus status;
            long logicalAddress;
            var usePreviousAddress = startAddress != Constants.kInvalidAddress;
            bool tagExists;
            if (!usePreviousAddress)
            {
                tagExists = FindTag(hash, tag, ref bucket, ref slot, ref entry);
            }
            else
            {
                tagExists = startAddress >= hlog.BeginAddress;
                entry.Address = startAddress;
            }

            if (tagExists)
            {
                logicalAddress = entry.Address;

                if (UseReadCache)
                {
                    if (pendingContext.SkipReadCache)
                    {
                        SkipReadCache(ref logicalAddress);
                    }
                    else if (ReadFromCache(ref key, ref logicalAddress, ref physicalAddress))
                    {
                        if (sessionCtx.phase == Phase.PREPARE && GetLatestRecordVersion(ref entry, sessionCtx.version) > sessionCtx.version)
                        {
                            status = OperationStatus.CPR_SHIFT_DETECTED;
                            goto CreatePendingContext; // Pivot thread
                        }

                        // This is not called when looking up by address, so we do not set pendingContext.recordInfo.
                        // ReadCache addresses are not valid for indexing etc. so pass kInvalidAddress.
                        fasterSession.SingleReader(ref key, ref input, ref readcache.GetValue(physicalAddress), ref output, Constants.kInvalidAddress);
                        return OperationStatus.SUCCESS;
                    }
                }

                if (logicalAddress >= hlog.HeadAddress)
                {
                    physicalAddress = hlog.GetPhysicalAddress(logicalAddress);

                    if (!pendingContext.NoKey)
                    {
                        if (!comparer.Equals(ref key, ref hlog.GetKey(physicalAddress)))
                        {
                            logicalAddress = hlog.GetInfo(physicalAddress).PreviousAddress;
                            TraceBackForKeyMatch(ref key,
                                                    logicalAddress,
                                                    hlog.HeadAddress,
                                                    out logicalAddress,
                                                    out physicalAddress);
                        }
                    } else
                    {
                        // If NoKey, we do not have the key in the call and must use the key from the record.
                        key = ref hlog.GetKey(physicalAddress);
                    }
                }
            }
            else
            {
                // no tag found
                return OperationStatus.NOTFOUND;
            }
            #endregion

            if (sessionCtx.phase == Phase.PREPARE && GetLatestRecordVersion(ref entry, sessionCtx.version) > sessionCtx.version)
            {
                status = OperationStatus.CPR_SHIFT_DETECTED;
                goto CreatePendingContext; // Pivot thread
            }

#region Normal processing

            // Mutable region (even fuzzy region is included here)
            if (logicalAddress >= hlog.SafeReadOnlyAddress)
            {
                pendingContext.recordInfo = hlog.GetInfo(physicalAddress);
                if (pendingContext.recordInfo.Tombstone)
                    return OperationStatus.NOTFOUND;

                fasterSession.ConcurrentReader(ref key, ref input, ref hlog.GetValue(physicalAddress), ref output, logicalAddress);
                return OperationStatus.SUCCESS;
            }

            // Immutable region
            else if (logicalAddress >= hlog.HeadAddress)
            {
                pendingContext.recordInfo = hlog.GetInfo(physicalAddress);
                if (pendingContext.recordInfo.Tombstone)
                    return OperationStatus.NOTFOUND;

                fasterSession.SingleReader(ref key, ref input, ref hlog.GetValue(physicalAddress), ref output, logicalAddress);

                if (CopyReadsToTail == CopyReadsToTail.FromReadOnly)
                {
                    var container = hlog.GetValueContainer(ref hlog.GetValue(physicalAddress));
                    InternalUpsert(ref key, ref container.Get(), ref userContext, ref pendingContext, fasterSession, sessionCtx, lsn);
                    container.Dispose();
                }
                return OperationStatus.SUCCESS;
            }

            // On-Disk Region
            else if (logicalAddress >= hlog.BeginAddress)
            {
                if (hlog.IsNullDevice)
                    return OperationStatus.NOTFOUND;

                status = OperationStatus.RECORD_ON_DISK;
                if (sessionCtx.phase == Phase.PREPARE)
                {
                    Debug.Assert(heldOperation != LatchOperation.Exclusive);
                    if (usePreviousAddress)
                    {
                        Debug.Assert(heldOperation == LatchOperation.None);
                    }
                    else if (heldOperation == LatchOperation.Shared || HashBucket.TryAcquireSharedLatch(bucket))
                    {
                        heldOperation = LatchOperation.Shared;
                    }
                    else
                    {
                        status = OperationStatus.CPR_SHIFT_DETECTED;
                    }

                    if (RelaxedCPR) // don't hold on to shared latched during IO
                    {
                        if (heldOperation == LatchOperation.Shared)
                            HashBucket.ReleaseSharedLatch(bucket);
                        heldOperation = LatchOperation.None;
                    }
                }

                goto CreatePendingContext;
            }

            // No record found
            else
            {
                return OperationStatus.NOTFOUND;
            }

#endregion

#region Create pending context
        CreatePendingContext:
            {
                pendingContext.type = OperationType.READ;
                if (!pendingContext.NoKey)    // If this is true, we don't have a valid key
                    pendingContext.key = hlog.GetKeyContainer(ref key);
                pendingContext.input = fasterSession.GetHeapContainer(ref input);
                pendingContext.output = output;

                if (pendingContext.output is IHeapConvertible heapConvertible)
                    heapConvertible.ConvertToHeap();

                pendingContext.userContext = userContext;
                pendingContext.entry.word = entry.word;
                pendingContext.logicalAddress = logicalAddress;
                pendingContext.version = sessionCtx.version;
                pendingContext.serialNum = lsn;
                pendingContext.heldLatch = heldOperation;
                pendingContext.recordInfo.PreviousAddress = startAddress;
            }
#endregion

            return status;
        }
#endregion

#region Upsert Operation

        /// <summary>
        /// Upsert operation. Replaces the value corresponding to 'key' with provided 'value', if one exists 
        /// else inserts a new record with 'key' and 'value'.
        /// </summary>
        /// <param name="key">key of the record.</param>
        /// <param name="value">value to be updated to (or inserted if key does not exist).</param>
        /// <param name="userContext">User context for the operation, in case it goes pending.</param>
        /// <param name="pendingContext">Pending context used internally to store the context of the operation.</param>
        /// <param name="fasterSession">Callback functions.</param>
        /// <param name="sessionCtx">Session context</param>
        /// <param name="lsn">Operation serial number</param>
        /// <returns>
        /// <list type="table">
        ///     <listheader>
        ///     <term>Value</term>
        ///     <term>Description</term>
        ///     </listheader>
        ///     <item>
        ///     <term>SUCCESS</term>
        ///     <term>The value has been successfully replaced(or inserted)</term>
        ///     </item>
        ///     <item>
        ///     <term>RETRY_LATER</term>
        ///     <term>Cannot  be processed immediately due to system state. Add to pending list and retry later</term>
        ///     </item>
        ///     <item>
        ///     <term>CPR_SHIFT_DETECTED</term>
        ///     <term>A shift in version has been detected. Synchronize immediately to avoid violating CPR consistency.</term>
        ///     </item>
        /// </list>
        /// </returns>
        [MethodImpl(MethodImplOptions.AggressiveInlining)]
        internal OperationStatus InternalUpsert<Input, Output, Context, FasterSession>(
                            ref Key key, ref Value value,
                            ref Context userContext,
                            ref PendingContext<Input, Output, Context> pendingContext,
                            FasterSession fasterSession,
                            FasterExecutionContext<Input, Output, Context> sessionCtx,
                            long lsn)
            where FasterSession : IFasterSession<Key, Value, Input, Output, Context>
        {
            var status = default(OperationStatus);
            var bucket = default(HashBucket*);
            var slot = default(int);
            var logicalAddress = Constants.kInvalidAddress;
            var physicalAddress = default(long);
            var latchOperation = default(LatchOperation);

            var hash = comparer.GetHashCode64(ref key);
            var tag = (ushort)((ulong)hash >> Constants.kHashTagShift);

            if (sessionCtx.phase != Phase.REST)
                HeavyEnter(hash, sessionCtx, fasterSession);

#region Trace back for record in in-memory HybridLog
            var entry = default(HashBucketEntry);
            FindOrCreateTag(hash, tag, ref bucket, ref slot, ref entry, hlog.BeginAddress);
            logicalAddress = entry.Address;

            if (UseReadCache)
                SkipAndInvalidateReadCache(ref logicalAddress, ref key);
            var latestLogicalAddress = logicalAddress;

            if (logicalAddress >= hlog.ReadOnlyAddress)
            {
                physicalAddress = hlog.GetPhysicalAddress(logicalAddress);
                if (!comparer.Equals(ref key, ref hlog.GetKey(physicalAddress)))
                {
                    logicalAddress = hlog.GetInfo(physicalAddress).PreviousAddress;
                    TraceBackForKeyMatch(ref key,
                                        logicalAddress,
                                        hlog.ReadOnlyAddress,
                                        out logicalAddress,
                                        out physicalAddress);
                }
            }
#endregion

            // Optimization for most common case
            if (sessionCtx.phase == Phase.REST && logicalAddress >= hlog.ReadOnlyAddress && !hlog.GetInfo(physicalAddress).Tombstone)
            {
                if (fasterSession.ConcurrentWriter(ref key, ref value, ref hlog.GetValue(physicalAddress), logicalAddress))
                {
                    return OperationStatus.SUCCESS;
                }
                goto CreateNewRecord;
            }

#region Entry latch operation
            if (sessionCtx.phase != Phase.REST)
            {
                switch (sessionCtx.phase)
                {
                    case Phase.PREPARE:
                        {
                            if (HashBucket.TryAcquireSharedLatch(bucket))
                            {
                                // Set to release shared latch (default)
                                latchOperation = LatchOperation.Shared;
                                if (GetLatestRecordVersion(ref entry, sessionCtx.version) > sessionCtx.version)
                                {
                                    status = OperationStatus.CPR_SHIFT_DETECTED;
                                    goto CreatePendingContext; // Pivot Thread
                                }
                                break; // Normal Processing
                            }
                            else
                            {
                                status = OperationStatus.CPR_SHIFT_DETECTED;
                                goto CreatePendingContext; // Pivot Thread
                            }
                        }
                    case Phase.IN_PROGRESS:
                        {
                            if (GetLatestRecordVersion(ref entry, sessionCtx.version) < sessionCtx.version)
                            {
                                if (HashBucket.TryAcquireExclusiveLatch(bucket))
                                {
                                    // Set to release exclusive latch (default)
                                    latchOperation = LatchOperation.Exclusive;
                                    goto CreateNewRecord; // Create a (v+1) record
                                }
                                else
                                {
                                    status = OperationStatus.RETRY_LATER;
                                    goto CreatePendingContext; // Go Pending
                                }
                            }
                            break; // Normal Processing
                        }
                    case Phase.WAIT_PENDING:
                        {
                            if (GetLatestRecordVersion(ref entry, sessionCtx.version) < sessionCtx.version)
                            {
                                if (HashBucket.NoSharedLatches(bucket))
                                {
                                    goto CreateNewRecord; // Create a (v+1) record
                                }
                                else
                                {
                                    status = OperationStatus.RETRY_LATER;
                                    goto CreatePendingContext; // Go Pending
                                }
                            }
                            break; // Normal Processing
                        }
                    case Phase.WAIT_FLUSH:
                        {
                            if (GetLatestRecordVersion(ref entry, sessionCtx.version) < sessionCtx.version)
                            {
                                goto CreateNewRecord; // Create a (v+1) record
                            }
                            break; // Normal Processing
                        }
                    default:
                        break;
                }
            }
#endregion

            Debug.Assert(GetLatestRecordVersion(ref entry, sessionCtx.version) <= sessionCtx.version);

#region Normal processing

            // Mutable Region: Update the record in-place
            if (logicalAddress >= hlog.ReadOnlyAddress && !hlog.GetInfo(physicalAddress).Tombstone)
            {
                if (fasterSession.ConcurrentWriter(ref key, ref value, ref hlog.GetValue(physicalAddress), logicalAddress))
                {
                    status = OperationStatus.SUCCESS;
                    goto LatchRelease; // Release shared latch (if acquired)
                }
            }

        // All other regions: Create a record in the mutable region
#endregion

#region Create new record in the mutable region
        CreateNewRecord:
            {
                // Immutable region or new record
                var (actualSize, allocateSize) = hlog.GetRecordSize(ref key, ref value);
                BlockAllocate(allocateSize, out long newLogicalAddress, sessionCtx, fasterSession);
                var newPhysicalAddress = hlog.GetPhysicalAddress(newLogicalAddress);
                RecordInfo.WriteInfo(ref hlog.GetInfo(newPhysicalAddress),
                               sessionCtx.version,
                               tombstone:false, invalidBit:false,
                               latestLogicalAddress);
                hlog.Serialize(ref key, newPhysicalAddress);
                fasterSession.SingleWriter(ref key, ref value,
                                       ref hlog.GetValue(newPhysicalAddress, newPhysicalAddress + actualSize), newLogicalAddress);

                var updatedEntry = default(HashBucketEntry);
                updatedEntry.Tag = tag;
                updatedEntry.Address = newLogicalAddress & Constants.kAddressMask;
                updatedEntry.Pending = entry.Pending;
                updatedEntry.Tentative = false;

                var foundEntry = default(HashBucketEntry);
                foundEntry.word = Interlocked.CompareExchange(
                                        ref bucket->bucket_entries[slot],
                                        updatedEntry.word, entry.word);

                if (foundEntry.word == entry.word)
                {
                    status = OperationStatus.SUCCESS;
                    goto LatchRelease;
                }
                else
                {
                    hlog.GetInfo(newPhysicalAddress).Invalid = true;
                    status = OperationStatus.RETRY_NOW;
                    goto LatchRelease;
                }
            }
#endregion

#region Create pending context
        CreatePendingContext:
            {
                pendingContext.type = OperationType.UPSERT;
                pendingContext.key = hlog.GetKeyContainer(ref key);
                pendingContext.value = hlog.GetValueContainer(ref value);
                pendingContext.userContext = userContext;
                pendingContext.entry.word = entry.word;
                pendingContext.logicalAddress = logicalAddress;
                pendingContext.version = sessionCtx.version;
                pendingContext.serialNum = lsn;
            }
#endregion

#region Latch release
        LatchRelease:
            {
                switch (latchOperation)
                {
                    case LatchOperation.Shared:
                        HashBucket.ReleaseSharedLatch(bucket);
                        break;
                    case LatchOperation.Exclusive:
                        HashBucket.ReleaseExclusiveLatch(bucket);
                        break;
                    default:
                        break;
                }
            }
#endregion

            return status;
        }

#endregion

#region RMW Operation

        /// <summary>
        /// Read-Modify-Write Operation. Updates value of 'key' using 'input' and current value.
        /// Pending operations are processed either using InternalRetryPendingRMW or 
        /// InternalContinuePendingRMW.
        /// </summary>
        /// <param name="key">key of the record.</param>
        /// <param name="input">input used to update the value.</param>
        /// <param name="userContext">user context corresponding to operation used during completion callback.</param>
        /// <param name="pendingContext">pending context created when the operation goes pending.</param>
        /// <param name="fasterSession">Callback functions.</param>
        /// <param name="sessionCtx">Session context</param>
        /// <param name="lsn">Operation serial number</param>
        /// <returns>
        /// <list type="table">
        ///     <listheader>
        ///     <term>Value</term>
        ///     <term>Description</term>
        ///     </listheader>
        ///     <item>
        ///     <term>SUCCESS</term>
        ///     <term>The value has been successfully updated(or inserted).</term>
        ///     </item>
        ///     <item>
        ///     <term>RECORD_ON_DISK</term>
        ///     <term>The record corresponding to 'key' is on disk. Issue async IO to retrieve record and retry later.</term>
        ///     </item>
        ///     <item>
        ///     <term>RETRY_LATER</term>
        ///     <term>Cannot  be processed immediately due to system state. Add to pending list and retry later.</term>
        ///     </item>
        ///     <item>
        ///     <term>CPR_SHIFT_DETECTED</term>
        ///     <term>A shift in version has been detected. Synchronize immediately to avoid violating CPR consistency.</term>
        ///     </item>
        /// </list>
        /// </returns>
        [MethodImpl(MethodImplOptions.AggressiveInlining)]
        internal OperationStatus InternalRMW<Input, Output, Context, FasterSession>(
                                   ref Key key, ref Input input,
                                   ref Context userContext,
                                   ref PendingContext<Input, Output, Context> pendingContext,
                                   FasterSession fasterSession,
                                   FasterExecutionContext<Input, Output, Context> sessionCtx,
                                   long lsn)
            where FasterSession : IFasterSession<Key, Value, Input, Output, Context>
        {
            var bucket = default(HashBucket*);
            var slot = default(int);
            var logicalAddress = Constants.kInvalidAddress;
            var physicalAddress = default(long);
            var status = default(OperationStatus);
            var latchOperation = LatchOperation.None;
            var heldOperation = LatchOperation.None;

            var hash = comparer.GetHashCode64(ref key);
            var tag = (ushort)((ulong)hash >> Constants.kHashTagShift);

            if (sessionCtx.phase != Phase.REST)
                HeavyEnter(hash, sessionCtx, fasterSession);

#region Trace back for record in in-memory HybridLog
            var entry = default(HashBucketEntry);
            FindOrCreateTag(hash, tag, ref bucket, ref slot, ref entry, hlog.BeginAddress);
            logicalAddress = entry.Address;

            // For simplicity, we don't let RMW operations use read cache
            if (UseReadCache)
                SkipReadCache(ref logicalAddress);
            var latestLogicalAddress = logicalAddress;

            if (logicalAddress >= hlog.HeadAddress)
            {
                physicalAddress = hlog.GetPhysicalAddress(logicalAddress);

                if (!comparer.Equals(ref key, ref hlog.GetKey(physicalAddress)))
                {
                    logicalAddress = hlog.GetInfo(physicalAddress).PreviousAddress;
                    TraceBackForKeyMatch(ref key, logicalAddress,
                                            hlog.HeadAddress,
                                            out logicalAddress,
                                            out physicalAddress);
                }
            }
#endregion

            // Optimization for the most common case
            if (sessionCtx.phase == Phase.REST && logicalAddress >= hlog.ReadOnlyAddress && !hlog.GetInfo(physicalAddress).Tombstone)
            {
                if (fasterSession.InPlaceUpdater(ref key, ref input, ref hlog.GetValue(physicalAddress), logicalAddress))
                {
                    return OperationStatus.SUCCESS;
                }
                goto CreateNewRecord;
            }

#region Entry latch operation
            if (sessionCtx.phase != Phase.REST)
            {
                switch (sessionCtx.phase)
                {
                    case Phase.PREPARE:
                        {
                            Debug.Assert(pendingContext.heldLatch != LatchOperation.Exclusive);
                            if (pendingContext.heldLatch == LatchOperation.Shared || HashBucket.TryAcquireSharedLatch(bucket))
                            {
                                // Set to release shared latch (default)
                                latchOperation = LatchOperation.Shared;
                                if (GetLatestRecordVersion(ref entry, sessionCtx.version) > sessionCtx.version)
                                {
                                    status = OperationStatus.CPR_SHIFT_DETECTED;
                                    goto CreateFailureContext; // Pivot Thread
                                }
                                break; // Normal Processing
                            }
                            else
                            {
                                status = OperationStatus.CPR_SHIFT_DETECTED;
                                goto CreateFailureContext; // Pivot Thread
                            }
                        }
                    case Phase.IN_PROGRESS:
                        {
                            if (GetLatestRecordVersion(ref entry, sessionCtx.version) < sessionCtx.version)
                            {
                                Debug.Assert(pendingContext.heldLatch != LatchOperation.Shared);
                                if (pendingContext.heldLatch == LatchOperation.Exclusive || HashBucket.TryAcquireExclusiveLatch(bucket))
                                {
                                    // Set to release exclusive latch (default)
                                    latchOperation = LatchOperation.Exclusive;
                                    if (logicalAddress >= hlog.HeadAddress)
                                        goto CreateNewRecord; // Create a (v+1) record
                                }
                                else
                                {
                                    status = OperationStatus.RETRY_LATER;
                                    goto CreateFailureContext; // Go Pending
                                }
                            }
                            break; // Normal Processing
                        }
                    case Phase.WAIT_PENDING:
                        {
                            if (GetLatestRecordVersion(ref entry, sessionCtx.version) < sessionCtx.version)
                            {
                                if (HashBucket.NoSharedLatches(bucket))
                                {
                                    if (logicalAddress >= hlog.HeadAddress)
                                        goto CreateNewRecord; // Create a (v+1) record
                                }
                                else
                                {
                                    status = OperationStatus.RETRY_LATER;
                                    goto CreateFailureContext; // Go Pending
                                }
                            }
                            break; // Normal Processing
                        }
                    case Phase.WAIT_FLUSH:
                        {
                            if (GetLatestRecordVersion(ref entry, sessionCtx.version) < sessionCtx.version)
                            {
                                if (logicalAddress >= hlog.HeadAddress)
                                    goto CreateNewRecord; // Create a (v+1) record
                            }
                            break; // Normal Processing
                        }
                    default:
                        break;
                }
            }
#endregion

            Debug.Assert(GetLatestRecordVersion(ref entry, sessionCtx.version) <= sessionCtx.version);

#region Normal processing

            // Mutable Region: Update the record in-place
            if (logicalAddress >= hlog.ReadOnlyAddress && !hlog.GetInfo(physicalAddress).Tombstone)
            {
                if (FoldOverSnapshot)
                {
                    Debug.Assert(hlog.GetInfo(physicalAddress).Version == sessionCtx.version);
                }

                if (fasterSession.InPlaceUpdater(ref key, ref input, ref hlog.GetValue(physicalAddress), logicalAddress))
                {
                    status = OperationStatus.SUCCESS;
                    goto LatchRelease; // Release shared latch (if acquired)
                }
            }

            // Fuzzy Region: Must go pending due to lost-update anomaly
            else if (logicalAddress >= hlog.SafeReadOnlyAddress && !hlog.GetInfo(physicalAddress).Tombstone)
            {
                status = OperationStatus.RETRY_LATER;
                // Do not retain latch for pendings ops in relaxed CPR
                if (!RelaxedCPR)
                {
                    // Retain the shared latch (if acquired)
                    if (latchOperation == LatchOperation.Shared)
                    {
                        heldOperation = latchOperation;
                        latchOperation = LatchOperation.None;
                    }
                }
                goto CreateFailureContext; // Go pending
            }

            // Safe Read-Only Region: Create a record in the mutable region
            else if (logicalAddress >= hlog.HeadAddress)
            {
                goto CreateNewRecord;
            }

            // Disk Region: Need to issue async io requests
            else if (logicalAddress >= hlog.BeginAddress)
            {
                status = OperationStatus.RECORD_ON_DISK;
                // Do not retain latch for pendings ops in relaxed CPR
                if (!RelaxedCPR)
                {
                    // Retain the shared latch (if acquired)
                    if (latchOperation == LatchOperation.Shared)
                    {
                        heldOperation = latchOperation;
                        latchOperation = LatchOperation.None;
                    }
                }
                goto CreateFailureContext; // Go pending
            }

            // No record exists - create new
            else
            {
                goto CreateNewRecord;
            }

#endregion

#region Create new record
        CreateNewRecord:
            {
                if (logicalAddress >= hlog.HeadAddress && !hlog.GetInfo(physicalAddress).Tombstone)
                {
                    if (!fasterSession.NeedCopyUpdate(ref key, ref input, ref hlog.GetValue(physicalAddress)))
                    {
                        status = OperationStatus.SUCCESS;
                        goto LatchRelease;
                    }
                }

                var (actualSize, allocatedSize) = (logicalAddress < hlog.BeginAddress) ?
                                hlog.GetInitialRecordSize(ref key, ref input, fasterSession) :
                                hlog.GetRecordSize(physicalAddress, ref input, fasterSession);
                BlockAllocate(allocatedSize, out long newLogicalAddress, sessionCtx, fasterSession);
                var newPhysicalAddress = hlog.GetPhysicalAddress(newLogicalAddress);
                RecordInfo.WriteInfo(ref hlog.GetInfo(newPhysicalAddress), sessionCtx.version,
                                tombstone:false, invalidBit:false,
                                latestLogicalAddress);
                hlog.Serialize(ref key, newPhysicalAddress);

                if (logicalAddress < hlog.BeginAddress)
                {
                    fasterSession.InitialUpdater(ref key, ref input, ref hlog.GetValue(newPhysicalAddress, newPhysicalAddress + actualSize), newLogicalAddress);
                    status = OperationStatus.NOTFOUND;
                }
                else if (logicalAddress >= hlog.HeadAddress)
                {
                    if (hlog.GetInfo(physicalAddress).Tombstone)
                    {
                        fasterSession.InitialUpdater(ref key, ref input, ref hlog.GetValue(newPhysicalAddress, newPhysicalAddress + actualSize), newLogicalAddress);
                        status = OperationStatus.NOTFOUND;
                    }
                    else
                    {
                        fasterSession.CopyUpdater(ref key, ref input,
                                                ref hlog.GetValue(physicalAddress),
                                                ref hlog.GetValue(newPhysicalAddress, newPhysicalAddress + actualSize), logicalAddress, newLogicalAddress);
                        status = OperationStatus.SUCCESS;
                    }
                }
                else
                {
                    // ah, old record slipped onto disk
                    hlog.GetInfo(newPhysicalAddress).Invalid = true;
                    status = OperationStatus.RETRY_NOW;
                    goto LatchRelease;
                }

                var updatedEntry = default(HashBucketEntry);
                updatedEntry.Tag = tag;
                updatedEntry.Address = newLogicalAddress & Constants.kAddressMask;
                updatedEntry.Pending = entry.Pending;
                updatedEntry.Tentative = false;

                var foundEntry = default(HashBucketEntry);
                foundEntry.word = Interlocked.CompareExchange(
                                        ref bucket->bucket_entries[slot],
                                        updatedEntry.word, entry.word);

                if (foundEntry.word == entry.word)
                {
                    goto LatchRelease;
                }
                else
                {
                    // CAS failed
                    hlog.GetInfo(newPhysicalAddress).Invalid = true;
                    status = OperationStatus.RETRY_NOW;
                    goto LatchRelease;
                }
            }
#endregion

#region Create failure context
        CreateFailureContext:
            {
                pendingContext.type = OperationType.RMW;
                pendingContext.key = hlog.GetKeyContainer(ref key);
                pendingContext.input = fasterSession.GetHeapContainer(ref input);
                pendingContext.userContext = userContext;
                pendingContext.entry.word = entry.word;
                pendingContext.logicalAddress = logicalAddress;
                pendingContext.version = sessionCtx.version;
                pendingContext.serialNum = lsn;
                pendingContext.heldLatch = heldOperation;
            }
#endregion

#region Latch release
        LatchRelease:
            {
                switch (latchOperation)
                {
                    case LatchOperation.Shared:
                        HashBucket.ReleaseSharedLatch(bucket);
                        break;
                    case LatchOperation.Exclusive:
                        HashBucket.ReleaseExclusiveLatch(bucket);
                        break;
                    default:
                        break;
                }
            }
#endregion

            return status;
        }

#endregion

#region Delete Operation

        /// <summary>
        /// Delete operation. Replaces the value corresponding to 'key' with tombstone.
        /// If at head, tries to remove item from hash chain
        /// </summary>
        /// <param name="key">Key of the record to be deleted.</param>
        /// <param name="userContext">User context for the operation, in case it goes pending.</param>
        /// <param name="pendingContext">Pending context used internally to store the context of the operation.</param>
        /// <param name="fasterSession">Callback functions.</param>
        /// <param name="sessionCtx">Session context</param>
        /// <param name="lsn">Operation serial number</param>
        /// <returns>
        /// <list type="table">
        ///     <listheader>
        ///     <term>Value</term>
        ///     <term>Description</term>
        ///     </listheader>
        ///     <item>
        ///     <term>SUCCESS</term>
        ///     <term>The value has been successfully deleted</term>
        ///     </item>
        ///     <item>
        ///     <term>RETRY_LATER</term>
        ///     <term>Cannot  be processed immediately due to system state. Add to pending list and retry later</term>
        ///     </item>
        ///     <item>
        ///     <term>CPR_SHIFT_DETECTED</term>
        ///     <term>A shift in version has been detected. Synchronize immediately to avoid violating CPR consistency.</term>
        ///     </item>
        /// </list>
        /// </returns>
        [MethodImpl(MethodImplOptions.AggressiveInlining)]
        internal OperationStatus InternalDelete<Input, Output, Context, FasterSession>(
                            ref Key key,
                            ref Context userContext,
                            ref PendingContext<Input, Output, Context> pendingContext,
                            FasterSession fasterSession,
                            FasterExecutionContext<Input, Output, Context> sessionCtx,
                            long lsn)
            where FasterSession : IFasterSession<Key, Value, Input, Output, Context>
        {
            var status = default(OperationStatus);
            var bucket = default(HashBucket*);
            var slot = default(int);
            var logicalAddress = Constants.kInvalidAddress;
            var physicalAddress = default(long);
            var latchOperation = default(LatchOperation);

            var hash = comparer.GetHashCode64(ref key);
            var tag = (ushort)((ulong)hash >> Constants.kHashTagShift);

            if (sessionCtx.phase != Phase.REST)
                HeavyEnter(hash, sessionCtx, fasterSession);

#region Trace back for record in in-memory HybridLog
            var entry = default(HashBucketEntry);
            var tagExists = FindTag(hash, tag, ref bucket, ref slot, ref entry);
            if (!tagExists)
                return OperationStatus.NOTFOUND;

            logicalAddress = entry.Address;

            if (UseReadCache)
                SkipAndInvalidateReadCache(ref logicalAddress, ref key);
            var latestLogicalAddress = logicalAddress;

            if (logicalAddress >= hlog.ReadOnlyAddress)
            {
                physicalAddress = hlog.GetPhysicalAddress(logicalAddress);
                if (!comparer.Equals(ref key, ref hlog.GetKey(physicalAddress)))
                {
                    logicalAddress = hlog.GetInfo(physicalAddress).PreviousAddress;
                    TraceBackForKeyMatch(ref key,
                                        logicalAddress,
                                        hlog.ReadOnlyAddress,
                                        out logicalAddress,
                                        out physicalAddress);
                }
            }
#endregion

#region Entry latch operation
            if (sessionCtx.phase != Phase.REST)
            {
                switch (sessionCtx.phase)
                {
                    case Phase.PREPARE:
                        {
                            if (HashBucket.TryAcquireSharedLatch(bucket))
                            {
                                // Set to release shared latch (default)
                                latchOperation = LatchOperation.Shared;
                                if (GetLatestRecordVersion(ref entry, sessionCtx.version) > sessionCtx.version)
                                {
                                    status = OperationStatus.CPR_SHIFT_DETECTED;
                                    goto CreatePendingContext; // Pivot Thread
                                }
                                break; // Normal Processing
                            }
                            else
                            {
                                status = OperationStatus.CPR_SHIFT_DETECTED;
                                goto CreatePendingContext; // Pivot Thread
                            }
                        }
                    case Phase.IN_PROGRESS:
                        {
                            if (GetLatestRecordVersion(ref entry, sessionCtx.version) < sessionCtx.version)
                            {
                                if (HashBucket.TryAcquireExclusiveLatch(bucket))
                                {
                                    // Set to release exclusive latch (default)
                                    latchOperation = LatchOperation.Exclusive;
                                    goto CreateNewRecord; // Create a (v+1) record
                                }
                                else
                                {
                                    status = OperationStatus.RETRY_LATER;
                                    goto CreatePendingContext; // Go Pending
                                }
                            }
                            break; // Normal Processing
                        }
                    case Phase.WAIT_PENDING:
                        {
                            if (GetLatestRecordVersion(ref entry, sessionCtx.version) < sessionCtx.version)
                            {
                                if (HashBucket.NoSharedLatches(bucket))
                                {
                                    goto CreateNewRecord; // Create a (v+1) record
                                }
                                else
                                {
                                    status = OperationStatus.RETRY_LATER;
                                    goto CreatePendingContext; // Go Pending
                                }
                            }
                            break; // Normal Processing
                        }
                    case Phase.WAIT_FLUSH:
                        {
                            if (GetLatestRecordVersion(ref entry, sessionCtx.version) < sessionCtx.version)
                            {
                                goto CreateNewRecord; // Create a (v+1) record
                            }
                            break; // Normal Processing
                        }
                    default:
                        break;
                }
            }
#endregion

            Debug.Assert(GetLatestRecordVersion(ref entry, sessionCtx.version) <= sessionCtx.version);

#region Normal processing

            // Mutable Region: Update the record in-place
            if (logicalAddress >= hlog.ReadOnlyAddress)
            {
                // Apply tombstone bit to the record
                hlog.GetInfo(physicalAddress).Tombstone = true;

                if (WriteDefaultOnDelete)
                {
                    // Write default value. Ignore return value; the record is already marked
                    Value v = default;
                    fasterSession.ConcurrentWriter(ref hlog.GetKey(physicalAddress), ref v, ref hlog.GetValue(physicalAddress), logicalAddress);
                }

                // Try to update hash chain and completely elide record only if previous address points to invalid address
                if (entry.Address == logicalAddress && hlog.GetInfo(physicalAddress).PreviousAddress < hlog.BeginAddress)
                {
                    var updatedEntry = default(HashBucketEntry);
                    updatedEntry.Tag = 0;
                    if (hlog.GetInfo(physicalAddress).PreviousAddress == Constants.kTempInvalidAddress)
                        updatedEntry.Address = Constants.kInvalidAddress;
                    else
                        updatedEntry.Address = hlog.GetInfo(physicalAddress).PreviousAddress;
                    updatedEntry.Pending = entry.Pending;
                    updatedEntry.Tentative = false;

                    // Ignore return value; this is a performance optimization to keep the hash table clean if we can
                    Interlocked.CompareExchange(ref bucket->bucket_entries[slot], updatedEntry.word, entry.word);
                }

                status = OperationStatus.SUCCESS;
                goto LatchRelease; // Release shared latch (if acquired)
            }

            // All other regions: Create a record in the mutable region
#endregion

#region Create new record in the mutable region
            CreateNewRecord:
            {
                var value = default(Value);
                // Immutable region or new record
                // Allocate default record size for tombstone
                var (actualSize, allocateSize) = hlog.GetRecordSize(ref key, ref value);
                BlockAllocate(allocateSize, out long newLogicalAddress, sessionCtx, fasterSession);
                var newPhysicalAddress = hlog.GetPhysicalAddress(newLogicalAddress);
                RecordInfo.WriteInfo(ref hlog.GetInfo(newPhysicalAddress),
                               sessionCtx.version, tombstone:true, invalidBit:false,
                               latestLogicalAddress);
                hlog.Serialize(ref key, newPhysicalAddress);

                var updatedEntry = default(HashBucketEntry);
                updatedEntry.Tag = tag;
                updatedEntry.Address = newLogicalAddress & Constants.kAddressMask;
                updatedEntry.Pending = entry.Pending;
                updatedEntry.Tentative = false;

                var foundEntry = default(HashBucketEntry);
                foundEntry.word = Interlocked.CompareExchange(
                                        ref bucket->bucket_entries[slot],
                                        updatedEntry.word, entry.word);

                if (foundEntry.word == entry.word)
                {
                    status = OperationStatus.SUCCESS;
                    goto LatchRelease;
                }
                else
                {
                    hlog.GetInfo(newPhysicalAddress).Invalid = true;
                    status = OperationStatus.RETRY_NOW;
                    goto LatchRelease;
                }
            }
#endregion

#region Create pending context
        CreatePendingContext:
            {
                pendingContext.type = OperationType.DELETE;
                pendingContext.key = hlog.GetKeyContainer(ref key);
                pendingContext.userContext = userContext;
                pendingContext.entry.word = entry.word;
                pendingContext.logicalAddress = logicalAddress;
                pendingContext.version = sessionCtx.version;
                pendingContext.serialNum = lsn;
            }
#endregion

#region Latch release
        LatchRelease:
            {
                switch (latchOperation)
                {
                    case LatchOperation.Shared:
                        HashBucket.ReleaseSharedLatch(bucket);
                        break;
                    case LatchOperation.Exclusive:
                        HashBucket.ReleaseExclusiveLatch(bucket);
                        break;
                    default:
                        break;
                }
            }
#endregion

            return status;
        }

#endregion

#region ContainsKeyInMemory

        [MethodImpl(MethodImplOptions.AggressiveInlining)]
        internal Status InternalContainsKeyInMemory<Input, Output, Context, FasterSession>(
            ref Key key, 
            FasterExecutionContext<Input, Output, Context> sessionCtx, 
            FasterSession fasterSession, out long logicalAddress, long fromAddress = -1)
            where FasterSession : IFasterSession
        {
            if (fromAddress < hlog.HeadAddress)
                fromAddress = hlog.HeadAddress;

            var bucket = default(HashBucket*);
            var slot = default(int);
            long physicalAddress;

            var hash = comparer.GetHashCode64(ref key);
            var tag = (ushort)((ulong)hash >> Constants.kHashTagShift);

            if (sessionCtx.phase != Phase.REST)
                HeavyEnter(hash, sessionCtx, fasterSession);

            HashBucketEntry entry = default;
            var tagExists = FindTag(hash, tag, ref bucket, ref slot, ref entry);

            if (tagExists)
            {
                logicalAddress = entry.Address;

                if (UseReadCache)
                    SkipReadCache(ref logicalAddress);

                if (logicalAddress >= fromAddress)
                {
                    physicalAddress = hlog.GetPhysicalAddress(logicalAddress);

                    if (!comparer.Equals(ref key, ref hlog.GetKey(physicalAddress)))
                    {
                        logicalAddress = hlog.GetInfo(physicalAddress).PreviousAddress;
                        TraceBackForKeyMatch(ref key,
                                                logicalAddress,
                                                fromAddress,
                                                out logicalAddress,
                                                out _);
                    }

                    if (logicalAddress < fromAddress)
                    {
                        logicalAddress = 0;
                        return Status.NOTFOUND;
                    }
                    else
                        return Status.OK;
                }
                else
                {
                    logicalAddress = 0;
                    return Status.NOTFOUND;
                }
            }
            else
            {
                // no tag found
                logicalAddress = 0;
                return Status.NOTFOUND;
            }
        }
#endregion

#region Continue operations
        /// <summary>
        /// Continue a pending read operation. Computes 'output' from 'input' and value corresponding to 'key'
        /// obtained from disk. Optionally, it copies the value to tail to serve future read/write requests quickly.
        /// </summary>
        /// <param name="ctx">The thread (or session) context to execute operation in.</param>
        /// <param name="request">Async response from disk.</param>
        /// <param name="pendingContext">Pending context corresponding to operation.</param>
        /// <param name="fasterSession">Callback functions.</param>
        /// <param name="currentCtx"></param>
        /// <returns>
        /// <list type = "table" >
        ///     <listheader>
        ///     <term>Value</term>
        ///     <term>Description</term>
        ///     </listheader>
        ///     <item>
        ///     <term>SUCCESS</term>
        ///     <term>The output has been computed and stored in 'output'.</term>
        ///     </item>
        /// </list>
        /// </returns>
        internal OperationStatus InternalContinuePendingRead<Input, Output, Context, FasterSession>(
                            FasterExecutionContext<Input, Output, Context> ctx,
                            AsyncIOContext<Key, Value> request,
                            ref PendingContext<Input, Output, Context> pendingContext,
                            FasterSession fasterSession,
                            FasterExecutionContext<Input, Output, Context> currentCtx)
            where FasterSession : IFasterSession<Key, Value, Input, Output, Context>
        {
            Debug.Assert(RelaxedCPR || pendingContext.version == ctx.version);

            if (request.logicalAddress >= hlog.BeginAddress)
            {
                Debug.Assert(hlog.GetInfoFromBytePointer(request.record.GetValidPointer()).Version <= ctx.version);

                if (hlog.GetInfoFromBytePointer(request.record.GetValidPointer()).Tombstone)
                    return OperationStatus.NOTFOUND;

                // If NoKey, we do not have the key in the initial call and must use the key from the satisfied request.
                ref Key key = ref pendingContext.NoKey ? ref hlog.GetContextRecordKey(ref request) : ref pendingContext.key.Get();

                fasterSession.SingleReader(ref key, ref pendingContext.input.Get(),
                                       ref hlog.GetContextRecordValue(ref request), ref pendingContext.output, request.logicalAddress);

                if ((CopyReadsToTail != CopyReadsToTail.None && !pendingContext.SkipCopyReadsToTail) || (UseReadCache && !pendingContext.SkipReadCache))
                {
                    InternalContinuePendingReadCopyToTail(ctx, request, ref pendingContext, fasterSession, currentCtx);
                }
            }
            else
                return OperationStatus.NOTFOUND;

            return OperationStatus.SUCCESS;
        }

        /// <summary>
        /// Copies the record read from disk to tail of the HybridLog. 
        /// </summary>
        /// <param name="opCtx"> The thread(or session) context to execute operation in.</param>
        /// <param name="request">Async response from disk.</param>
        /// <param name="pendingContext">Pending context corresponding to operation.</param>
        /// <param name="fasterSession">Callback functions.</param>
        /// <param name="currentCtx"></param>
        internal void InternalContinuePendingReadCopyToTail<Input, Output, Context, FasterSession>(
                                    FasterExecutionContext<Input, Output, Context> opCtx,
                                    AsyncIOContext<Key, Value> request,
                                    ref PendingContext<Input, Output, Context> pendingContext,
                                    FasterSession fasterSession,
                                    FasterExecutionContext<Input, Output, Context> currentCtx)
            where FasterSession : IFasterSession<Key, Value, Input, Output, Context>
        {
            Debug.Assert(RelaxedCPR || pendingContext.version == opCtx.version);

            var bucket = default(HashBucket*);
            var slot = default(int);
            var logicalAddress = Constants.kInvalidAddress;
            var physicalAddress = default(long);

            // If NoKey, we do not have the key in the initial call and must use the key from the satisfied request.
            ref Key key = ref pendingContext.NoKey ? ref hlog.GetContextRecordKey(ref request) : ref pendingContext.key.Get();

            var hash = comparer.GetHashCode64(ref key);

            var tag = (ushort)((ulong)hash >> Constants.kHashTagShift);

#region Trace back record in in-memory HybridLog
            var entry = default(HashBucketEntry);
            FindOrCreateTag(hash, tag, ref bucket, ref slot, ref entry, hlog.BeginAddress);
            logicalAddress = entry.word & Constants.kAddressMask;

            if (UseReadCache)
                SkipReadCache(ref logicalAddress);
            var latestLogicalAddress = logicalAddress;

            if (logicalAddress >= hlog.HeadAddress)
            {
                physicalAddress = hlog.GetPhysicalAddress(logicalAddress);
                if (!comparer.Equals(ref key, ref hlog.GetKey(physicalAddress)))
                {
                    logicalAddress = hlog.GetInfo(physicalAddress).PreviousAddress;
                    TraceBackForKeyMatch(ref key,
                                            logicalAddress,
                                            hlog.HeadAddress,
                                            out logicalAddress,
                                            out physicalAddress);
                }
            }
#endregion

            if (logicalAddress > pendingContext.entry.Address)
            {
                // Give up early
                return;
            }

#region Create new copy in mutable region
            physicalAddress = (long)request.record.GetValidPointer();
            var (actualSize, allocatedSize) = hlog.GetRecordSize(physicalAddress);

            long newLogicalAddress, newPhysicalAddress;
            if (UseReadCache)
            {
                BlockAllocateReadCache(allocatedSize, out newLogicalAddress, currentCtx, fasterSession);
                newPhysicalAddress = readcache.GetPhysicalAddress(newLogicalAddress);
                RecordInfo.WriteInfo(ref readcache.GetInfo(newPhysicalAddress), opCtx.version,
                                    tombstone:false, invalidBit:false,
                                    entry.Address);
                readcache.Serialize(ref key, newPhysicalAddress);
                fasterSession.SingleWriter(ref key,
                                       ref hlog.GetContextRecordValue(ref request),
                                       ref readcache.GetValue(newPhysicalAddress, newPhysicalAddress + actualSize),
                                       Constants.kInvalidAddress);  // ReadCache addresses are not valid for indexing etc.
            }
            else
            {
                BlockAllocate(allocatedSize, out newLogicalAddress, currentCtx, fasterSession);
                newPhysicalAddress = hlog.GetPhysicalAddress(newLogicalAddress);
                RecordInfo.WriteInfo(ref hlog.GetInfo(newPhysicalAddress), opCtx.version,
                               tombstone:false, invalidBit:false,
                               latestLogicalAddress);
                hlog.Serialize(ref key, newPhysicalAddress);
                fasterSession.SingleWriter(ref key,
                                       ref hlog.GetContextRecordValue(ref request),
                                       ref hlog.GetValue(newPhysicalAddress, newPhysicalAddress + actualSize),
                                       newLogicalAddress);
            }


            var updatedEntry = default(HashBucketEntry);
            updatedEntry.Tag = tag;
            updatedEntry.Address = newLogicalAddress & Constants.kAddressMask;
            updatedEntry.Pending = entry.Pending;
            updatedEntry.Tentative = false;
            updatedEntry.ReadCache = UseReadCache;

            var foundEntry = default(HashBucketEntry);
            foundEntry.word = Interlocked.CompareExchange(
                                            ref bucket->bucket_entries[slot],
                                            updatedEntry.word,
                                            entry.word);
            if (foundEntry.word != entry.word)
            {
                if (!UseReadCache) hlog.GetInfo(newPhysicalAddress).Invalid = true;
                // We don't retry, just give up
            }
#endregion
        }

        /// <summary>
        /// Continue a pending RMW operation with the record retrieved from disk.
        /// </summary>
        /// <param name="opCtx">thread (or session) context under which operation must be executed.</param>
        /// <param name="request">record read from the disk.</param>
        /// <param name="pendingContext">internal context for the pending RMW operation</param>
        /// <param name="fasterSession">Callback functions.</param>
        /// <param name="sessionCtx">Session context</param>
        /// <returns>
        /// <list type="table">
        ///     <listheader>
        ///     <term>Value</term>
        ///     <term>Description</term>
        ///     </listheader>
        ///     <item>
        ///     <term>SUCCESS</term>
        ///     <term>The value has been successfully updated(or inserted).</term>
        ///     </item>
        ///     <item>
        ///     <term>RECORD_ON_DISK</term>
        ///     <term>The record corresponding to 'key' is on disk. Issue async IO to retrieve record and retry later.</term>
        ///     </item>
        ///     <item>
        ///     <term>RETRY_LATER</term>
        ///     <term>Cannot  be processed immediately due to system state. Add to pending list and retry later.</term>
        ///     </item>
        /// </list>
        /// </returns>
        internal OperationStatus InternalContinuePendingRMW<Input, Output, Context, FasterSession>(
                                    FasterExecutionContext<Input, Output, Context> opCtx,
                                    AsyncIOContext<Key, Value> request,
                                    ref PendingContext<Input, Output, Context> pendingContext,
                                    FasterSession fasterSession,
                                    FasterExecutionContext<Input, Output, Context> sessionCtx)
            where FasterSession : IFasterSession<Key, Value, Input, Output, Context>
        {
            var bucket = default(HashBucket*);
            var slot = default(int);
            var logicalAddress = Constants.kInvalidAddress;
            var physicalAddress = default(long);
            var status = default(OperationStatus);
            ref Key key = ref pendingContext.key.Get();

            var hash = comparer.GetHashCode64(ref key);
            var tag = (ushort)((ulong)hash >> Constants.kHashTagShift);

            while (true)
            {
#region Trace Back for Record on In-Memory HybridLog
                var entry = default(HashBucketEntry);
                FindOrCreateTag(hash, tag, ref bucket, ref slot, ref entry, hlog.BeginAddress);
                logicalAddress = entry.Address;

                // For simplicity, we don't let RMW operations use read cache
                if (UseReadCache)
                    SkipReadCache(ref logicalAddress);
                var latestLogicalAddress = logicalAddress;

                if (logicalAddress >= hlog.HeadAddress)
                {
                    physicalAddress = hlog.GetPhysicalAddress(logicalAddress);
                    if (!comparer.Equals(ref key, ref hlog.GetKey(physicalAddress)))
                    {
                        logicalAddress = hlog.GetInfo(physicalAddress).PreviousAddress;
                        TraceBackForKeyMatch(ref key,
                                                logicalAddress,
                                                hlog.HeadAddress,
                                                out logicalAddress,
                                                out physicalAddress);
                    }
                }
#endregion

                var previousFirstRecordAddress = pendingContext.entry.Address;
                if (logicalAddress > previousFirstRecordAddress)
                {
                    break;
                }

#region Create record in mutable region

                if ((request.logicalAddress >= hlog.BeginAddress) && !hlog.GetInfoFromBytePointer(request.record.GetValidPointer()).Tombstone)
                {
                    if (!fasterSession.NeedCopyUpdate(ref key, ref pendingContext.input.Get(), ref hlog.GetContextRecordValue(ref request)))
                    {
                        return OperationStatus.SUCCESS;
                    }
                }

                int actualSize, allocatedSize;
                if ((request.logicalAddress < hlog.BeginAddress) || (hlog.GetInfoFromBytePointer(request.record.GetValidPointer()).Tombstone))
                {
                    (actualSize, allocatedSize) = hlog.GetInitialRecordSize(ref key, ref pendingContext.input.Get(), fasterSession);
                }
                else
                {
                    physicalAddress = (long)request.record.GetValidPointer();
                    (actualSize, allocatedSize) = hlog.GetRecordSize(physicalAddress, ref pendingContext.input.Get(), fasterSession);
                }
                BlockAllocate(allocatedSize, out long newLogicalAddress, sessionCtx, fasterSession);
                var newPhysicalAddress = hlog.GetPhysicalAddress(newLogicalAddress);
                RecordInfo.WriteInfo(ref hlog.GetInfo(newPhysicalAddress), opCtx.version,
                               tombstone:false, invalidBit:false,
                               latestLogicalAddress);
                hlog.Serialize(ref key, newPhysicalAddress);
                if ((request.logicalAddress < hlog.BeginAddress) || (hlog.GetInfoFromBytePointer(request.record.GetValidPointer()).Tombstone))
                {
                    fasterSession.InitialUpdater(ref key,
                                             ref pendingContext.input.Get(),
                                             ref hlog.GetValue(newPhysicalAddress, newPhysicalAddress + actualSize), newLogicalAddress);
                    status = OperationStatus.NOTFOUND;
                }
                else
                {
                    fasterSession.CopyUpdater(ref key,
                                          ref pendingContext.input.Get(),
                                          ref hlog.GetContextRecordValue(ref request),
                                          ref hlog.GetValue(newPhysicalAddress, newPhysicalAddress + actualSize), request.logicalAddress, newLogicalAddress);
                    status = OperationStatus.SUCCESS;
                }

                var updatedEntry = default(HashBucketEntry);
                updatedEntry.Tag = tag;
                updatedEntry.Address = newLogicalAddress & Constants.kAddressMask;
                updatedEntry.Pending = entry.Pending;
                updatedEntry.Tentative = false;

                var foundEntry = default(HashBucketEntry);
                foundEntry.word = Interlocked.CompareExchange(
                                            ref bucket->bucket_entries[slot],
                                            updatedEntry.word, entry.word);

                if (foundEntry.word == entry.word)
                {
                    return status;
                }
                else
                {
                    hlog.GetInfo(newPhysicalAddress).Invalid = true;
                }
#endregion
            }

            OperationStatus internalStatus;
            do
                internalStatus = InternalRMW(ref pendingContext.key.Get(), ref pendingContext.input.Get(), ref pendingContext.userContext, ref pendingContext, fasterSession, opCtx, pendingContext.serialNum);
            while (internalStatus == OperationStatus.RETRY_NOW);
            return internalStatus;
        }

#endregion

#region Helper Functions

        /// <summary>
        /// Performs appropriate handling based on the internal failure status of the trial.
        /// </summary>
        /// <param name="opCtx">Thread (or session) context under which operation was tried to execute.</param>
        /// <param name="currentCtx">Current context</param>
        /// <param name="pendingContext">Internal context of the operation.</param>
        /// <param name="fasterSession">Callback functions.</param>
        /// <param name="status">Internal status of the trial.</param>
        /// <param name="asyncOp">When operation issued via async call</param>
        /// <param name="request">IO request, if operation went pending</param>
        /// <returns>
        /// <list type="table">
        ///     <listheader>
        ///     <term>Value</term>
        ///     <term>Description</term>
        ///     </listheader>
        ///     <item>
        ///     <term>OK</term>
        ///     <term>The operation has been completed successfully.</term>
        ///     </item>
        ///     <item>
        ///     <term>PENDING</term>
        ///     <term>The operation is still pending and will callback when done.</term>
        ///     </item>
        /// </list>
        /// </returns>
        internal Status HandleOperationStatus<Input, Output, Context, FasterSession>(
            FasterExecutionContext<Input, Output, Context> opCtx,
            FasterExecutionContext<Input, Output, Context> currentCtx,
            ref PendingContext<Input, Output, Context> pendingContext,
            FasterSession fasterSession,
            OperationStatus status, bool asyncOp, out AsyncIOContext<Key, Value> request)
            where FasterSession : IFasterSession<Key, Value, Input, Output, Context>
        {
            request = default;

            if (status == OperationStatus.CPR_SHIFT_DETECTED)
            {
                SynchronizeEpoch(opCtx, currentCtx, ref pendingContext, fasterSession);
            }

            if (status == OperationStatus.CPR_SHIFT_DETECTED || ((asyncOp || RelaxedCPR) && status == OperationStatus.RETRY_LATER))
            {
#region Retry as (v+1) Operation
                var internalStatus = default(OperationStatus);
                do
                {
                    switch (pendingContext.type)
                    {
                        case OperationType.READ:
                            internalStatus = InternalRead(ref pendingContext.key.Get(),
                                                          ref pendingContext.input.Get(),
                                                          ref pendingContext.output,
                                                          pendingContext.recordInfo.PreviousAddress,
                                                          ref pendingContext.userContext,
                                                          ref pendingContext, fasterSession, currentCtx, pendingContext.serialNum);
                            break;
                        case OperationType.UPSERT:
                            internalStatus = InternalUpsert(ref pendingContext.key.Get(),
                                                            ref pendingContext.value.Get(),
                                                            ref pendingContext.userContext,
                                                            ref pendingContext, fasterSession, currentCtx, pendingContext.serialNum);
                            break;
                        case OperationType.DELETE:
                            internalStatus = InternalDelete(ref pendingContext.key.Get(),
                                                            ref pendingContext.userContext,
                                                            ref pendingContext, fasterSession, currentCtx, pendingContext.serialNum);
                            break;
                        case OperationType.RMW:
                            internalStatus = InternalRMW(ref pendingContext.key.Get(),
                                                         ref pendingContext.input.Get(),
                                                         ref pendingContext.userContext,
                                                         ref pendingContext, fasterSession, currentCtx, pendingContext.serialNum);
                            break;
                    }
                    Debug.Assert(internalStatus != OperationStatus.CPR_SHIFT_DETECTED);
                } while (internalStatus == OperationStatus.RETRY_NOW || ((asyncOp || RelaxedCPR) && internalStatus == OperationStatus.RETRY_LATER));
                // Note that we spin in case of { async op + strict CPR } which is fine as this combination is rare/discouraged

                status = internalStatus;
#endregion
            }

            if (status == OperationStatus.SUCCESS || status == OperationStatus.NOTFOUND)
            {
                return (Status)status;
            }
            else if (status == OperationStatus.RECORD_ON_DISK)
            {
                //Add context to dictionary
                pendingContext.id = opCtx.totalPending++;
                opCtx.ioPendingRequests.Add(pendingContext.id, pendingContext);

                // Issue asynchronous I/O request
                request.id = pendingContext.id;
                request.request_key = pendingContext.key;
                request.logicalAddress = pendingContext.logicalAddress;
                request.record = default;
                if (asyncOp)
                    request.asyncOperation = new TaskCompletionSource<AsyncIOContext<Key, Value>>(TaskCreationOptions.RunContinuationsAsynchronously);
                else
                    request.callbackQueue = opCtx.readyResponses;
                
                hlog.AsyncGetFromDisk(pendingContext.logicalAddress,
                                 hlog.GetAverageRecordSize(),
                                 request);

                return Status.PENDING;
            }
            else if (status == OperationStatus.RETRY_LATER)
            {
                Debug.Assert(!asyncOp);
                opCtx.retryRequests.Enqueue(pendingContext);
                return Status.PENDING;
            }
            else
            {
                return Status.ERROR;
            }
        }

        [MethodImpl(MethodImplOptions.AggressiveInlining)]
        internal void SynchronizeEpoch<Input, Output, Context, FasterSession>(
            FasterExecutionContext<Input, Output, Context> opCtx, 
            FasterExecutionContext<Input, Output, Context> currentCtx, 
            ref PendingContext<Input, Output, Context> pendingContext, 
            FasterSession fasterSession)
            where FasterSession : IFasterSession
        {
            var version = opCtx.version;
            Debug.Assert(currentCtx.version == version);
            Debug.Assert(currentCtx.phase == Phase.PREPARE);
            InternalRefresh(currentCtx, fasterSession);
            Debug.Assert(currentCtx.version > version);

            pendingContext.version = currentCtx.version;
        }

        private void AcquireSharedLatch(Key key)
        {
            var bucket = default(HashBucket*);
            var slot = default(int);
            var hash = comparer.GetHashCode64(ref key);
            var tag = (ushort)((ulong)hash >> Constants.kHashTagShift);
            var entry = default(HashBucketEntry);
            FindOrCreateTag(hash, tag, ref bucket, ref slot, ref entry, hlog.BeginAddress);
            HashBucket.TryAcquireSharedLatch(bucket);
        }

        private void ReleaseSharedLatch(Key key)
        {
            var bucket = default(HashBucket*);
            var slot = default(int);
            var hash = comparer.GetHashCode64(ref key);
            var tag = (ushort)((ulong)hash >> Constants.kHashTagShift);
            var entry = default(HashBucketEntry);
            FindOrCreateTag(hash, tag, ref bucket, ref slot, ref entry, hlog.BeginAddress);
            HashBucket.ReleaseSharedLatch(bucket);
        }

        private void HeavyEnter<Input, Output, Context, FasterSession>(long hash, FasterExecutionContext<Input, Output, Context> ctx, FasterSession session)
            where FasterSession : IFasterSession
        {
            if (ctx.phase == Phase.PREPARE_GROW)
            {
                // We spin-wait as a simplification
                // Could instead do a "heavy operation" here
                while (systemState.phase != Phase.IN_PROGRESS_GROW)
                    Thread.SpinWait(100);
                InternalRefresh(ctx, session);
            }
            if (ctx.phase == Phase.IN_PROGRESS_GROW)
            {
                SplitBuckets(hash);
            }
        }

        [MethodImpl(MethodImplOptions.AggressiveInlining)]
        private void BlockAllocate<Input, Output, Context, FasterSession>(
            int recordSize, 
            out long logicalAddress, 
            FasterExecutionContext<Input, Output, Context> ctx, 
            FasterSession fasterSession)
            where FasterSession : IFasterSession
        {
            while ((logicalAddress = hlog.TryAllocate(recordSize)) == 0)
            {
                hlog.TryComplete();
                InternalRefresh(ctx, fasterSession);
                Thread.Yield();
            }
        }

        [MethodImpl(MethodImplOptions.AggressiveInlining)]
        private void BlockAllocateReadCache<Input, Output, Context, FasterSession>(
            int recordSize, 
            out long logicalAddress, 
            FasterExecutionContext<Input, Output, Context> currentCtx, 
            FasterSession fasterSession)
            where FasterSession : IFasterSession
        {
            while ((logicalAddress = readcache.TryAllocate(recordSize)) == 0)
            {
                InternalRefresh(currentCtx, fasterSession);
                Thread.Yield();
            }
        }

        [MethodImpl(MethodImplOptions.AggressiveInlining)]
        private bool TraceBackForKeyMatch(
                                    ref Key key,
                                    long fromLogicalAddress,
                                    long minOffset,
                                    out long foundLogicalAddress,
                                    out long foundPhysicalAddress)
        {
            foundLogicalAddress = fromLogicalAddress;
            while (foundLogicalAddress >= minOffset)
            {
                foundPhysicalAddress = hlog.GetPhysicalAddress(foundLogicalAddress);
                if (comparer.Equals(ref key, ref hlog.GetKey(foundPhysicalAddress)))
                {
                    return true;
                }
                else
                {
                    foundLogicalAddress = hlog.GetInfo(foundPhysicalAddress).PreviousAddress;
                    continue;
                }
            }
            foundPhysicalAddress = Constants.kInvalidAddress;
            return false;
        }
        #endregion

        #region Split Index
        private void SplitBuckets(long hash)
        {
            long masked_bucket_index = hash & state[1 - resizeInfo.version].size_mask;
            int offset = (int)(masked_bucket_index >> Constants.kSizeofChunkBits);
            SplitBuckets(offset);
        }

        private void SplitBuckets(int offset)
        {
            int numChunks = (int)(state[1 - resizeInfo.version].size / Constants.kSizeofChunk);
            if (numChunks == 0) numChunks = 1; // at least one chunk

            if (!Utility.IsPowerOfTwo(numChunks))
            {
                throw new FasterException("Invalid number of chunks: " + numChunks);
            }
            for (int i = offset; i < offset + numChunks; i++)
            {
                if (0 == Interlocked.CompareExchange(ref splitStatus[i & (numChunks - 1)], 1, 0))
                {
                    long chunkSize = state[1 - resizeInfo.version].size / numChunks;
                    long ptr = chunkSize * (i & (numChunks - 1));

                    HashBucket* src_start = state[1 - resizeInfo.version].tableAligned + ptr;
                    HashBucket* dest_start0 = state[resizeInfo.version].tableAligned + ptr;
                    HashBucket* dest_start1 = state[resizeInfo.version].tableAligned + state[1 - resizeInfo.version].size + ptr;

                    SplitChunk(src_start, dest_start0, dest_start1, chunkSize);

                    // split for chunk is done
                    splitStatus[i & (numChunks - 1)] = 2;

                    if (Interlocked.Decrement(ref numPendingChunksToBeSplit) == 0)
                    {
                        // GC old version of hash table
                        state[1 - resizeInfo.version] = default;
                        overflowBucketsAllocatorResize.Dispose();
                        overflowBucketsAllocatorResize = null;
                        GlobalStateMachineStep(systemState);
                        return;
                    }
                    break;
                }
            }

            while (Interlocked.Read(ref splitStatus[offset & (numChunks - 1)]) == 1)
            {
                Thread.Yield();
            }

        }

        private void SplitChunk(
                    HashBucket* _src_start,
                    HashBucket* _dest_start0,
                    HashBucket* _dest_start1,
                    long chunkSize)
        {
            for (int i = 0; i < chunkSize; i++)
            {
                var src_start = _src_start + i;

                long* left = (long*)(_dest_start0 + i);
                long* right = (long*)(_dest_start1 + i);
                long* left_end = left + Constants.kOverflowBucketIndex;
                long* right_end = right + Constants.kOverflowBucketIndex;

                HashBucketEntry entry = default;
                do
                {
                    for (int index = 0; index < Constants.kOverflowBucketIndex; ++index)
                    {
                        entry.word = *(((long*)src_start) + index);
                        if (Constants.kInvalidEntry == entry.word)
                        {
                            continue;
                        }

                        var logicalAddress = entry.Address;
                        long physicalAddress = 0;

                        if (entry.ReadCache && (entry.Address & ~Constants.kReadCacheBitMask) >= readcache.HeadAddress)
                            physicalAddress = readcache.GetPhysicalAddress(entry.Address & ~Constants.kReadCacheBitMask);
                        else if (logicalAddress >= hlog.HeadAddress)
                                physicalAddress = hlog.GetPhysicalAddress(logicalAddress);

                        // It is safe to always use hlog instead of readcache for some calls such
                        // as GetKey and GetInfo
                        if (physicalAddress != 0)
                        {
                            var hash = comparer.GetHashCode64(ref hlog.GetKey(physicalAddress));
                            if ((hash & state[resizeInfo.version].size_mask) >> (state[resizeInfo.version].size_bits - 1) == 0)
                            {
                                // Insert in left
                                if (left == left_end)
                                {
                                    var new_bucket_logical = overflowBucketsAllocator.Allocate();
                                    var new_bucket = (HashBucket*)overflowBucketsAllocator.GetPhysicalAddress(new_bucket_logical);
                                    *left = new_bucket_logical;
                                    left = (long*)new_bucket;
                                    left_end = left + Constants.kOverflowBucketIndex;
                                }

                                *left = entry.word;
                                left++;

                                // Insert previous address in right
                                entry.Address = TraceBackForOtherChainStart(hlog.GetInfo(physicalAddress).PreviousAddress, 1);
                                if ((entry.Address != Constants.kInvalidAddress) && (entry.Address != Constants.kTempInvalidAddress))
                                {
                                    if (right == right_end)
                                    {
                                        var new_bucket_logical = overflowBucketsAllocator.Allocate();
                                        var new_bucket = (HashBucket*)overflowBucketsAllocator.GetPhysicalAddress(new_bucket_logical);
                                        *right = new_bucket_logical;
                                        right = (long*)new_bucket;
                                        right_end = right + Constants.kOverflowBucketIndex;
                                    }

                                    *right = entry.word;
                                    right++;
                                }
                            }
                            else
                            {
                                // Insert in right
                                if (right == right_end)
                                {
                                    var new_bucket_logical = overflowBucketsAllocator.Allocate();
                                    var new_bucket = (HashBucket*)overflowBucketsAllocator.GetPhysicalAddress(new_bucket_logical);
                                    *right = new_bucket_logical;
                                    right = (long*)new_bucket;
                                    right_end = right + Constants.kOverflowBucketIndex;
                                }

                                *right = entry.word;
                                right++;

                                // Insert previous address in left
                                entry.Address = TraceBackForOtherChainStart(hlog.GetInfo(physicalAddress).PreviousAddress, 0);
                                if ((entry.Address != Constants.kInvalidAddress) && (entry.Address != Constants.kTempInvalidAddress))
                                {
                                    if (left == left_end)
                                    {
                                        var new_bucket_logical = overflowBucketsAllocator.Allocate();
                                        var new_bucket = (HashBucket*)overflowBucketsAllocator.GetPhysicalAddress(new_bucket_logical);
                                        *left = new_bucket_logical;
                                        left = (long*)new_bucket;
                                        left_end = left + Constants.kOverflowBucketIndex;
                                    }

                                    *left = entry.word;
                                    left++;
                                }
                            }
                        }
                        else
                        {
                            // Insert in both new locations

                            // Insert in left
                            if (left == left_end)
                            {
                                var new_bucket_logical = overflowBucketsAllocator.Allocate();
                                var new_bucket = (HashBucket*)overflowBucketsAllocator.GetPhysicalAddress(new_bucket_logical);
                                *left = new_bucket_logical;
                                left = (long*)new_bucket;
                                left_end = left + Constants.kOverflowBucketIndex;
                            }

                            *left = entry.word;
                            left++;

                            // Insert in right
                            if (right == right_end)
                            {
                                var new_bucket_logical = overflowBucketsAllocator.Allocate();
                                var new_bucket = (HashBucket*)overflowBucketsAllocator.GetPhysicalAddress(new_bucket_logical);
                                *right = new_bucket_logical;
                                right = (long*)new_bucket;
                                right_end = right + Constants.kOverflowBucketIndex;
                            }

                            *right = entry.word;
                            right++;
                        }
                    }

                    if (*(((long*)src_start) + Constants.kOverflowBucketIndex) == 0) break;
                    src_start = (HashBucket*)overflowBucketsAllocatorResize.GetPhysicalAddress(*(((long*)src_start) + Constants.kOverflowBucketIndex));
                } while (true);
            }
        }

        private long TraceBackForOtherChainStart(long logicalAddress, int bit)
        {
            while (true)
            {
                HashBucketEntry entry = default;
                entry.Address = logicalAddress;
                if (entry.ReadCache)
<<<<<<< HEAD
                {
                    if (logicalAddress < readcache.HeadAddress)
                        break;
                    var physicalAddress = readcache.GetPhysicalAddress(logicalAddress);
                    var hash = comparer.GetHashCode64(ref readcache.GetKey(physicalAddress));
                    if ((hash & state[resizeInfo.version].size_mask) >> (state[resizeInfo.version].size_bits - 1) == bit)
                    {
                        return logicalAddress;
                    }
                    logicalAddress = readcache.GetInfo(physicalAddress).PreviousAddress;
                }
                else
                {
=======
                {
                    if (logicalAddress < readcache.HeadAddress)
                        break;
                    var physicalAddress = readcache.GetPhysicalAddress(logicalAddress);
                    var hash = comparer.GetHashCode64(ref readcache.GetKey(physicalAddress));
                    if ((hash & state[resizeInfo.version].size_mask) >> (state[resizeInfo.version].size_bits - 1) == bit)
                    {
                        return logicalAddress;
                    }
                    logicalAddress = readcache.GetInfo(physicalAddress).PreviousAddress;
                }
                else
                {
>>>>>>> b2292b83
                    if (logicalAddress < hlog.HeadAddress)
                        break;
                    var physicalAddress = hlog.GetPhysicalAddress(logicalAddress);
                    var hash = comparer.GetHashCode64(ref hlog.GetKey(physicalAddress));
                    if ((hash & state[resizeInfo.version].size_mask) >> (state[resizeInfo.version].size_bits - 1) == bit)
                    {
                        return logicalAddress;
                    }
                    logicalAddress = hlog.GetInfo(physicalAddress).PreviousAddress;
                }
            }
            return logicalAddress;
        }
#endregion

#region Read Cache
        private bool ReadFromCache(ref Key key, ref long logicalAddress, ref long physicalAddress)
        {
            HashBucketEntry entry = default;
            entry.word = logicalAddress;
            if (!entry.ReadCache) return false;

            physicalAddress = readcache.GetPhysicalAddress(logicalAddress & ~Constants.kReadCacheBitMask);

            while (true)
            {
                if (!readcache.GetInfo(physicalAddress).Invalid && comparer.Equals(ref key, ref readcache.GetKey(physicalAddress)))
                {
                    if ((logicalAddress & ~Constants.kReadCacheBitMask) >= readcache.SafeReadOnlyAddress)
                    {
                        return true;
                    }
                    Debug.Assert((logicalAddress & ~Constants.kReadCacheBitMask) >= readcache.SafeHeadAddress);
                    // TODO: copy to tail of read cache
                    // and return new cache entry
                }

                logicalAddress = readcache.GetInfo(physicalAddress).PreviousAddress;
                entry.word = logicalAddress;
                if (!entry.ReadCache) break;
                physicalAddress = readcache.GetPhysicalAddress(logicalAddress & ~Constants.kReadCacheBitMask);
            }
            physicalAddress = 0;
            return false;
        }

        private void SkipReadCache(ref long logicalAddress)
        {
            HashBucketEntry entry = default;
            entry.word = logicalAddress;
            if (!entry.ReadCache) return;

            var physicalAddress = readcache.GetPhysicalAddress(logicalAddress & ~Constants.kReadCacheBitMask);

            while (true)
            {
                logicalAddress = readcache.GetInfo(physicalAddress).PreviousAddress;
                entry.word = logicalAddress;
                if (!entry.ReadCache) return;
                physicalAddress = readcache.GetPhysicalAddress(logicalAddress & ~Constants.kReadCacheBitMask);
            }
        }

        private void SkipReadCacheBucket(HashBucket* bucket)
        {
            for (int index = 0; index < Constants.kOverflowBucketIndex; ++index)
            {
                HashBucketEntry* entry = (HashBucketEntry*)&bucket->bucket_entries[index];
                if (0 == entry->word)
                    continue;
                
                if (!entry->ReadCache) continue;
                var logicalAddress = entry->Address;
                var physicalAddress = readcache.GetPhysicalAddress(logicalAddress & ~Constants.kReadCacheBitMask);

                while (true)
                {
                    logicalAddress = readcache.GetInfo(physicalAddress).PreviousAddress;
                    entry->Address = logicalAddress;
                    if (!entry->ReadCache) break;
                    physicalAddress = readcache.GetPhysicalAddress(logicalAddress & ~Constants.kReadCacheBitMask);
                }
            }
        }

        private void SkipAndInvalidateReadCache(ref long logicalAddress, ref Key key)
        {
            HashBucketEntry entry = default;
            entry.word = logicalAddress;
            if (!entry.ReadCache) return;

            var physicalAddress = readcache.GetPhysicalAddress(logicalAddress & ~Constants.kReadCacheBitMask);

            while (true)
            {
                // Invalidate read cache entry if key found
                if (comparer.Equals(ref key, ref readcache.GetKey(physicalAddress)))
                {
                    readcache.GetInfo(physicalAddress).Invalid = true;
                }

                logicalAddress = readcache.GetInfo(physicalAddress).PreviousAddress;
                entry.word = logicalAddress;
                if (!entry.ReadCache) return;
                physicalAddress = readcache.GetPhysicalAddress(logicalAddress & ~Constants.kReadCacheBitMask);
            }
        }

        private void ReadCacheEvict(long fromHeadAddress, long toHeadAddress)
        {
            var bucket = default(HashBucket*);
            var slot = default(int);
            var logicalAddress = Constants.kInvalidAddress;
            var physicalAddress = default(long);

            HashBucketEntry entry = default;
            logicalAddress = fromHeadAddress;

            while (logicalAddress < toHeadAddress)
            {
                physicalAddress = readcache.GetPhysicalAddress(logicalAddress);
                var (actualSize, allocatedSize) = readcache.GetRecordSize(physicalAddress);
                ref RecordInfo info = ref readcache.GetInfo(physicalAddress);
                if (!info.Invalid)
                {
                    ref Key key = ref readcache.GetKey(physicalAddress);
                    entry.word = info.PreviousAddress;
                    if (!entry.ReadCache)
                    {
                        var hash = comparer.GetHashCode64(ref key);
                        var tag = (ushort)((ulong)hash >> Constants.kHashTagShift);

                        entry = default;
                        var tagExists = FindTag(hash, tag, ref bucket, ref slot, ref entry);
                        while (tagExists && entry.ReadCache)
                        {
                            var updatedEntry = default(HashBucketEntry);
                            updatedEntry.Tag = tag;
                            updatedEntry.Address = info.PreviousAddress;
                            updatedEntry.Pending = entry.Pending;
                            updatedEntry.Tentative = false;

                            if (entry.word == Interlocked.CompareExchange
                                (ref bucket->bucket_entries[slot], updatedEntry.word, entry.word))
                                break;

                            tagExists = FindTag(hash, tag, ref bucket, ref slot, ref entry);
                        }
                    }
                }
                logicalAddress += allocatedSize;
                if ((logicalAddress & readcache.PageSizeMask) + allocatedSize > readcache.PageSize)
                {
                    logicalAddress = (1 + (logicalAddress >> readcache.LogPageSizeBits)) << readcache.LogPageSizeBits;
                    continue;
                }
            }
        }

        private long GetLatestRecordVersion(ref HashBucketEntry entry, long defaultVersion)
        {
            if (UseReadCache && entry.ReadCache)
            {
                var _addr = readcache.GetPhysicalAddress(entry.Address & ~Constants.kReadCacheBitMask);
                if ((entry.Address & ~Constants.kReadCacheBitMask) >= readcache.HeadAddress)
                    return readcache.GetInfo(_addr).Version;
                else
                    return defaultVersion;
            }
            else
            {
                var _addr = hlog.GetPhysicalAddress(entry.Address);
                if (entry.Address >= hlog.HeadAddress)
                    return hlog.GetInfo(_addr).Version;
                else
                    return defaultVersion;
            }
        }
#endregion
    }
}<|MERGE_RESOLUTION|>--- conflicted
+++ resolved
@@ -1961,7 +1961,6 @@
                 HashBucketEntry entry = default;
                 entry.Address = logicalAddress;
                 if (entry.ReadCache)
-<<<<<<< HEAD
                 {
                     if (logicalAddress < readcache.HeadAddress)
                         break;
@@ -1975,21 +1974,6 @@
                 }
                 else
                 {
-=======
-                {
-                    if (logicalAddress < readcache.HeadAddress)
-                        break;
-                    var physicalAddress = readcache.GetPhysicalAddress(logicalAddress);
-                    var hash = comparer.GetHashCode64(ref readcache.GetKey(physicalAddress));
-                    if ((hash & state[resizeInfo.version].size_mask) >> (state[resizeInfo.version].size_bits - 1) == bit)
-                    {
-                        return logicalAddress;
-                    }
-                    logicalAddress = readcache.GetInfo(physicalAddress).PreviousAddress;
-                }
-                else
-                {
->>>>>>> b2292b83
                     if (logicalAddress < hlog.HeadAddress)
                         break;
                     var physicalAddress = hlog.GetPhysicalAddress(logicalAddress);
