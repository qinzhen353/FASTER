﻿// Copyright (c) Microsoft Corporation. All rights reserved.
// Licensed under the MIT license.

#pragma warning disable 1591

//#define RECORD_INFO_WITH_PIN_COUNT

using System;
using System.Diagnostics;
using System.Runtime.CompilerServices;
using System.Runtime.InteropServices;
using System.Threading;

namespace FASTER.core
{
#if RECORD_INFO_WITH_PIN_COUNT
    [StructLayout(LayoutKind.Explicit, Size = 12)]
#else
    [StructLayout(LayoutKind.Explicit, Size = 8)]
#endif
    public unsafe struct RecordInfo
    {
        public const int kLatchBitOffset = 48;

        public const int kTombstoneBitOffset = 49;

        public const int kInvalidBitOffset = 50;

        public const int kVersionBits = 13;

        public const int kVersionShiftInWord = 51;

        public const long kVersionMaskInWord = ((1L << kVersionBits) - 1) << kVersionShiftInWord;

        public const long kVersionMaskInInteger = (1L << kVersionBits) - 1;

        public const long kPreviousAddressMask = (1L << 48) - 1;

        public const long kLatchBitMask = (1L << kLatchBitOffset);

        public const long kTombstoneMask = (1L << kTombstoneBitOffset);

        public const long kInvalidBitMask = (1L << kInvalidBitOffset);

#if RECORD_INFO_WITH_PIN_COUNT
        public const int kTotalSizeInBytes = sizeof(long) + sizeof(int);

        public const int kTotalBits = kTotalSizeInBytes * 8;

        [FieldOffset(0)]
        private long word;

        [FieldOffset(sizeof(long))]
        private int access_data;

        public static void WriteInfo(RecordInfo* info, int checkpointVersion, bool tombstone, bool invalidBit, long previousAddress)
        {
            info->word = default(long);
            info->Tombstone = tombstone;
            info->Invalid = invalidBit;
            info->PreviousAddress = previousAddress;
            info->Version = checkpointVersion;
            info->access_data = 0;
        }

        [MethodImpl(MethodImplOptions.AggressiveInlining)]
        public bool TryPin()
        {
            return Interlocked.Increment(ref access_data) > 0;
        }

        [MethodImpl(MethodImplOptions.AggressiveInlining)]
        public bool TryMarkReadOnly()
        {
            return Interlocked.CompareExchange(ref access_data, int.MinValue, 0) == 0;
        }

        [MethodImpl(MethodImplOptions.AggressiveInlining)]
        public void MarkReadOnly()
        {
            var found_value = Interlocked.CompareExchange(ref access_data, int.MinValue, 0);
            if (found_value != 0)
            {
                int num_iterations = 1000;
                Thread.SpinWait(num_iterations);
                while (Interlocked.CompareExchange(ref access_data, int.MinValue, 0) != 0)
                {
                    Thread.SpinWait(num_iterations);
                    num_iterations <<= 1;
                }
            }
        }

        [MethodImpl(MethodImplOptions.AggressiveInlining)]
        public void Unpin()
        {
            Interlocked.Decrement(ref access_data);
        }

#else
        public const int kTotalSizeInBytes = sizeof(long);

        public const int kTotalBits = kTotalSizeInBytes * 8;

        [FieldOffset(0)]
        private long word;

        public static void WriteInfo(ref RecordInfo info, int checkpointVersion, bool tombstone, bool invalidBit, long previousAddress)
        {
            info.word = default;
            info.Tombstone = tombstone;
            info.Invalid = invalidBit;
            info.PreviousAddress = previousAddress;
            info.Version = checkpointVersion;
        }
        

        public static string ToString(RecordInfo* info)
        {
            return "RecordHeader Word = " + info->word;
        }

        [MethodImpl(MethodImplOptions.AggressiveInlining)]
        public bool TryPin()
        {
            throw new InvalidOperationException();
        }

        [MethodImpl(MethodImplOptions.AggressiveInlining)]
        public bool TryMarkReadOnly()
        {
            throw new InvalidOperationException();
        }

        [MethodImpl(MethodImplOptions.AggressiveInlining)]
        public void MarkReadOnly()
        {
            throw new InvalidOperationException();
        }

        [MethodImpl(MethodImplOptions.AggressiveInlining)]
        public void Unpin()
        {
            throw new InvalidOperationException();
        }
#endif

        [MethodImpl(MethodImplOptions.AggressiveInlining)]
        public void SpinLock()
        {
            // Note: Any improvements here should be done in IntExclusiveLocker.SpinLock() as well.
            while (true)
            {
                long expected_word = word;
                if ((expected_word & kLatchBitMask) == 0)
                {
                    var found_word = Interlocked.CompareExchange(ref word, expected_word | kLatchBitMask, expected_word);
                    if (found_word == expected_word)
                        return;
                }
                Thread.Yield();
            }
        }

        [MethodImpl(MethodImplOptions.AggressiveInlining)]
        public void Unlock()
        {
            word &= ~kLatchBitMask;
        }

        public bool IsNull()
        {
            return word == 0;
        }

        public bool Tombstone
        {
            get
            {
                return (word & kTombstoneMask) > 0;
            }

            set
            {
                if (value)
                {
                    word |= kTombstoneMask;
                }
                else
                {
                    word &= ~kTombstoneMask;
                }
            }
        }

        public bool Invalid
        {
            get
            {
                return !((word & kInvalidBitMask) > 0);
            }
            set
            {
                if (value)
                {
                    word &= ~kInvalidBitMask; 
                }
                else
                {
                    word |= kInvalidBitMask;
                }
            }
        }

        public int Version
        {
            get
            {
                return (int)(((word & kVersionMaskInWord) >> kVersionShiftInWord) & kVersionMaskInInteger);
            }
            [MethodImpl(MethodImplOptions.AggressiveInlining)]
            set
            {
                word &= ~kVersionMaskInWord;
                word |= ((value & kVersionMaskInInteger) << kVersionShiftInWord);
            }
        }

        public long PreviousAddress
        {
            get
            {
                return (word & kPreviousAddressMask);
            }
            set
            {
                word &= ~kPreviousAddressMask;
                word |= (value & kPreviousAddressMask);
            }
        }

        [MethodImpl(MethodImplOptions.AggressiveInlining)]
        public static int GetLength()
        {
            return kTotalSizeInBytes;
        }
<<<<<<< HEAD

        [MethodImpl(MethodImplOptions.AggressiveInlining)]
        public static int GetShortVersion(int version) => version & (int)kVersionMaskInInteger;
=======
        
        [MethodImpl(MethodImplOptions.AggressiveInlining)]
        public static int GetShortVersion(long version) => (int) (version & kVersionMaskInInteger);
>>>>>>> 31200a78
    }
}<|MERGE_RESOLUTION|>--- conflicted
+++ resolved
@@ -244,14 +244,8 @@
         {
             return kTotalSizeInBytes;
         }
-<<<<<<< HEAD
-
-        [MethodImpl(MethodImplOptions.AggressiveInlining)]
-        public static int GetShortVersion(int version) => version & (int)kVersionMaskInInteger;
-=======
         
         [MethodImpl(MethodImplOptions.AggressiveInlining)]
         public static int GetShortVersion(long version) => (int) (version & kVersionMaskInInteger);
->>>>>>> 31200a78
     }
 }