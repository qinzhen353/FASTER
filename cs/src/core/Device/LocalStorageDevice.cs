﻿// Copyright (c) Microsoft Corporation. All rights reserved.
// Licensed under the MIT license.

using Microsoft.Win32.SafeHandles;
using System;
using System.Collections.Concurrent;
using System.Collections.Generic;
using System.Diagnostics;
using System.IO;
using System.Runtime.InteropServices;
using System.Threading;

namespace FASTER.core
{
    /// <summary>
    /// Local storage device
    /// </summary>
    public unsafe class LocalStorageDevice : StorageDeviceBase
    {
        private readonly bool preallocateFile;
        private readonly bool deleteOnClose;
        private readonly bool disableFileBuffering;
        private readonly SafeConcurrentDictionary<int, SafeFileHandle> logHandles;

        private readonly ConcurrentQueue<SimpleAsyncResult> results;
        private static uint sectorSize = 0;

        /// <summary>
        /// Number of pending reads on device
        /// </summary>
        private int numPending = 0;


        /// <summary>
        /// Constructor
        /// </summary>
        /// <param name="filename">File name (or prefix) with path</param>
        /// <param name="preallocateFile"></param>
        /// <param name="deleteOnClose"></param>
        /// <param name="disableFileBuffering"></param>
        /// <param name="capacity">The maximum number of bytes this storage device can accommondate, or CAPACITY_UNSPECIFIED if there is no such limit </param>
        /// <param name="recoverDevice">Whether to recover device metadata from existing files</param>
        public LocalStorageDevice(string filename,
                                  bool preallocateFile = false,
                                  bool deleteOnClose = false,
                                  bool disableFileBuffering = true,
                                  long capacity = Devices.CAPACITY_UNSPECIFIED,
                                  bool recoverDevice = false)
            : this(filename, preallocateFile, deleteOnClose, disableFileBuffering, capacity, recoverDevice, initialLogFileHandles: null)
        {
        }

        void _callback(uint errorCode, uint numBytes, NativeOverlapped* pOVERLAP)
        {
            Interlocked.Decrement(ref numPending);
            var result = (SimpleAsyncResult)Overlapped.Unpack(pOVERLAP).AsyncResult;
            result.callback(errorCode, numBytes, result.context);
            results.Enqueue(result);
        }

        /// <inheritdoc />
        public override bool Throttle() => numPending > 120;

        /// <summary>
        /// Constructor with more options for derived classes
        /// </summary>
        /// <param name="filename">File name (or prefix) with path</param>
        /// <param name="preallocateFile"></param>
        /// <param name="deleteOnClose"></param>
        /// <param name="disableFileBuffering"></param>
        /// <param name="capacity">The maximum number of bytes this storage device can accommondate, or CAPACITY_UNSPECIFIED if there is no such limit </param>
        /// <param name="recoverDevice">Whether to recover device metadata from existing files</param>
        /// <param name="initialLogFileHandles">Optional set of preloaded safe file handles, which can speed up hydration of preexisting log file handles</param>
        protected internal LocalStorageDevice(string filename,
                                      bool preallocateFile = false,
                                      bool deleteOnClose = false,
                                      bool disableFileBuffering = true,
                                      long capacity = Devices.CAPACITY_UNSPECIFIED,
                                      bool recoverDevice = false,
                                      IEnumerable<KeyValuePair<int, SafeFileHandle>> initialLogFileHandles = null)
                : base(filename, GetSectorSize(filename), capacity)
        {
            Native32.EnableProcessPrivileges();
            string path = new FileInfo(filename).Directory.FullName;
            if (!Directory.Exists(path))
                Directory.CreateDirectory(path);
            this.preallocateFile = preallocateFile;
            this.deleteOnClose = deleteOnClose;
            this.disableFileBuffering = disableFileBuffering;
            this.results = new ConcurrentQueue<SimpleAsyncResult>();

            logHandles = initialLogFileHandles != null
                ? new SafeConcurrentDictionary<int, SafeFileHandle>(initialLogFileHandles)
                : new SafeConcurrentDictionary<int, SafeFileHandle>();
            if (recoverDevice)
                RecoverFiles();
        }

        private void RecoverFiles()
        {
            FileInfo fi = new FileInfo(FileName); // may not exist
            DirectoryInfo di = fi.Directory;
            if (!di.Exists) return;

            string bareName = fi.Name;

            List<int> segids = new List<int>();
            foreach (System.IO.FileInfo item in di.GetFiles(bareName + "*"))
            {
                segids.Add(int.Parse(item.Name.Replace(bareName, "").Replace(".", "")));
            }
            segids.Sort();

            int prevSegmentId = -1;
            foreach (int segmentId in segids)
            {
                if (segmentId != prevSegmentId + 1)
                {
                    startSegment = segmentId;
                }
                else
                {
                    endSegment = segmentId;
                }
                prevSegmentId = segmentId;
            }
            // No need to populate map because logHandles use Open or create on files.
        }

        /// <summary>
        /// Async read
        /// </summary>
        /// <param name="segmentId"></param>
        /// <param name="sourceAddress"></param>
        /// <param name="destinationAddress"></param>
        /// <param name="readLength"></param>
        /// <param name="callback"></param>
        /// <param name="context"></param>
        public override void ReadAsync(int segmentId, ulong sourceAddress, 
                                     IntPtr destinationAddress, 
                                     uint readLength, 
                                     DeviceIOCompletionCallback callback, 
                                     object context)
        {
            if (!results.TryDequeue(out SimpleAsyncResult result))
            {
                result = new SimpleAsyncResult();
                result.overlapped = new Overlapped(0, 0, IntPtr.Zero, result);
                result.nativeOverlapped = result.overlapped.UnsafePack(_callback, IntPtr.Zero);
            }

            result.context = context;
            result.callback = callback;
            var ovNative = result.nativeOverlapped;

            ovNative->OffsetLow = unchecked((int)((ulong)sourceAddress & 0xFFFFFFFF));
            ovNative->OffsetHigh = unchecked((int)(((ulong)sourceAddress >> 32) & 0xFFFFFFFF));

            try
            {
                var logHandle = GetOrAddHandle(segmentId);

                Interlocked.Increment(ref numPending);

                bool _result = Native32.ReadFile(logHandle,
                                                destinationAddress,
                                                readLength,
                                                out uint bytesRead,
                                                ovNative);

                if (!_result)
                {
                    int error = Marshal.GetLastWin32Error();
                    if (error != Native32.ERROR_IO_PENDING)
                    {
                        throw new IOException("Error reading from log file", error);
                    }
                }
            }
            catch (IOException e)
            {
                Interlocked.Decrement(ref numPending);
                callback((uint)(e.HResult & 0x0000FFFF), 0, context);
                results.Enqueue(result);
            }
            catch
            {
                Interlocked.Decrement(ref numPending);
                callback(uint.MaxValue, 0, context);
                results.Enqueue(result);
            }
        }

        /// <summary>
        /// 
        /// </summary>
        /// <param name="sourceAddress"></param>
        /// <param name="segmentId"></param>
        /// <param name="destinationAddress"></param>
        /// <param name="numBytesToWrite"></param>
        /// <param name="callback"></param>
        /// <param name="context"></param>
        public override unsafe void WriteAsync(IntPtr sourceAddress, 
                                      int segmentId,
                                      ulong destinationAddress, 
                                      uint numBytesToWrite, 
                                      DeviceIOCompletionCallback callback, 
                                      object context)
        {
<<<<<<< HEAD
=======
            HandleCapacity(segmentId);

>>>>>>> 5236cc3a
            if (!results.TryDequeue(out SimpleAsyncResult result))
            {
                result = new SimpleAsyncResult();
                result.overlapped = new Overlapped(0, 0, IntPtr.Zero, result);
                result.nativeOverlapped = result.overlapped.UnsafePack(_callback, IntPtr.Zero);
            }

            result.context = context;
            result.callback = callback;
            var ovNative = result.nativeOverlapped;

            ovNative->OffsetLow = unchecked((int)(destinationAddress & 0xFFFFFFFF));
            ovNative->OffsetHigh = unchecked((int)((destinationAddress >> 32) & 0xFFFFFFFF));

            try
            {
                var logHandle = GetOrAddHandle(segmentId);

                Interlocked.Increment(ref numPending);

                bool _result = Native32.WriteFile(logHandle,
                                        sourceAddress,
                                        numBytesToWrite,
                                        out uint bytesWritten,
                                        ovNative);

                if (!_result)
                {
                    int error = Marshal.GetLastWin32Error();
                    if (error != Native32.ERROR_IO_PENDING)
                    {
                        throw new IOException("Error writing to log file", error);
                    }
                }
            }
            catch (IOException e)
            {
                Interlocked.Decrement(ref numPending);
                callback((uint)(e.HResult & 0x0000FFFF), 0, context);
                results.Enqueue(result);
            }
            catch
            {
                Interlocked.Decrement(ref numPending);
                callback(uint.MaxValue, 0, context);
                results.Enqueue(result);
            }
        }

        /// <summary>
        /// <see cref="IDevice.RemoveSegment(int)"/>
        /// </summary>
        /// <param name="segment"></param>
        public override void RemoveSegment(int segment)
        {
            if (logHandles.TryRemove(segment, out SafeFileHandle logHandle))
            {
                logHandle.Dispose();
                Native32.DeleteFileW(GetSegmentName(segment));
            }
        }

        /// <summary>
        /// <see cref="IDevice.RemoveSegmentAsync(int, AsyncCallback, IAsyncResult)"/>
        /// </summary>
        /// <param name="segment"></param>
        /// <param name="callback"></param>
        /// <param name="result"></param>
        public override void RemoveSegmentAsync(int segment, AsyncCallback callback, IAsyncResult result)
        {
            RemoveSegment(segment);
            callback(result);
        }

        /// <summary>
        /// Close device
        /// </summary>
        public override void Close()
        {
            foreach (var logHandle in logHandles.Values)
                logHandle.Dispose();

            while (results.TryDequeue(out var entry))
            {
                Overlapped.Free(entry.nativeOverlapped);
            }
        }

        /// <summary>
        /// Creates a SafeFileHandle for the specified segment. This can be used by derived classes to prepopulate logHandles in the constructor.
        /// </summary>
        protected internal static SafeFileHandle CreateHandle(int segmentId, bool disableFileBuffering, bool deleteOnClose, bool preallocateFile, long segmentSize, string fileName)
        {
            uint fileAccess = Native32.GENERIC_READ | Native32.GENERIC_WRITE;
            uint fileShare = unchecked(((uint)FileShare.ReadWrite & ~(uint)FileShare.Inheritable));
            uint fileCreation = unchecked((uint)FileMode.OpenOrCreate);
            uint fileFlags = Native32.FILE_FLAG_OVERLAPPED;

            if (disableFileBuffering)
            {
                fileFlags = fileFlags | Native32.FILE_FLAG_NO_BUFFERING;
            }

            if (deleteOnClose)
            {
                fileFlags = fileFlags | Native32.FILE_FLAG_DELETE_ON_CLOSE;

                // FILE_SHARE_DELETE allows multiple FASTER instances to share a single log directory and each can specify deleteOnClose.
                // This will allow the files to persist until all handles across all instances have been closed.
                fileShare = fileShare | Native32.FILE_SHARE_DELETE;
            }

            var logHandle = Native32.CreateFileW(
                GetSegmentName(fileName, segmentId),
                fileAccess, fileShare,
                IntPtr.Zero, fileCreation,
                fileFlags, IntPtr.Zero);

            if (logHandle.IsInvalid)
            {
                var error = Marshal.GetLastWin32Error();
                throw new IOException($"Error creating log file for {GetSegmentName(fileName, segmentId)}, error: {error}", Native32.MakeHRFromErrorCode(error));
            }

            if (preallocateFile && segmentSize != -1)
                SetFileSize(fileName, logHandle, segmentSize);

            try
            {
                ThreadPool.BindHandle(logHandle);
            }
            catch (Exception e)
            {
                throw new FasterException("Error binding log handle for " + GetSegmentName(fileName, segmentId) + ": " + e.ToString());
            }
            return logHandle;
        }

        /// <summary>
        /// Static method to construct segment name
        /// </summary>
        protected static string GetSegmentName(string fileName, int segmentId)
        {
            return fileName + "." + segmentId;
        }

        /// <summary>
        ///
        /// </summary>
        /// <param name="segmentId"></param>
        /// <returns></returns>
        protected string GetSegmentName(int segmentId) => GetSegmentName(FileName, segmentId);

        /// <summary>
        /// 
        /// </summary>
        /// <param name="_segmentId"></param>
        /// <returns></returns>
        // Can be used to pre-load handles, e.g., after a checkpoint
        protected SafeFileHandle GetOrAddHandle(int _segmentId)
        {
            if (logHandles.TryGetValue(_segmentId, out SafeFileHandle h))
            {
                return h;
            }
            return logHandles.GetOrAdd(_segmentId, segmentId => CreateHandle(segmentId));
        }

        private SafeFileHandle CreateHandle(int segmentId)
            => CreateHandle(segmentId, this.disableFileBuffering, this.deleteOnClose, this.preallocateFile, this.segmentSize, this.FileName);

        private static uint GetSectorSize(string filename)
        {
            if (sectorSize > 0) return sectorSize;

            /* Get true physical sector size if we want to use it - commented for now as we prefer to use logical sector size (smaller) */

            /*
            SafeFileHandle safeFileHandle = CreateHandle(0, true, true, false, 0, filename + ".tmp");
            if (!safeFileHandle.IsInvalid)
            {
                if (Native32.GetFileInformationByHandleEx(safeFileHandle, Native32.FILE_INFO_BY_HANDLE_CLASS.FileStorageInfo, out Native32.FILE_STORAGE_INFO info, (uint)sizeof(Native32.FILE_STORAGE_INFO)))
                {
                    sectorSize = info.PhysicalBytesPerSectorForAtomicity;
                }
                safeFileHandle.Dispose();
            }
            if (sectorSize > 0) return sectorSize;
            Debug.WriteLine($"Unable to retrieve sector size information for temporary handle {filename + ".tmp"}, trying disk level information");
            */

            if (!Native32.GetDiskFreeSpace(filename.Substring(0, 3), out _, out sectorSize, out _, out _))
            {
                Debug.WriteLine("Unable to retrieve information for disk " + filename.Substring(0, 3) + " - check if the disk is available and you have specified the full path with drive name. Assuming sector size of 512 bytes.");
                sectorSize = 512;
            }
            return sectorSize;
        }

        /// Sets file size to the specified value.
        /// Does not reset file seek pointer to original location.
        private static bool SetFileSize(string filename, SafeFileHandle logHandle, long size)
        {
            if (size <= 0)
                return false;

            if (Native32.EnableVolumePrivileges(filename, logHandle))
            {
                return Native32.SetFileSize(logHandle, size);
            }

            int lodist = (int)size;
            int hidist = (int)(size >> 32);
            Native32.SetFilePointer(logHandle, lodist, ref hidist, Native32.EMoveMethod.Begin);
            if (!Native32.SetEndOfFile(logHandle)) return false;
            return true;
        }
    }

    unsafe sealed class SimpleAsyncResult : IAsyncResult
    {
        public DeviceIOCompletionCallback callback;
        public object context;
        public Overlapped overlapped;
        public NativeOverlapped* nativeOverlapped;

        public object AsyncState => throw new NotImplementedException();

        public WaitHandle AsyncWaitHandle => throw new NotImplementedException();

        public bool CompletedSynchronously => throw new NotImplementedException();

        public bool IsCompleted => throw new NotImplementedException();
    }
}<|MERGE_RESOLUTION|>--- conflicted
+++ resolved
@@ -207,11 +207,8 @@
                                       DeviceIOCompletionCallback callback, 
                                       object context)
         {
-<<<<<<< HEAD
-=======
             HandleCapacity(segmentId);
 
->>>>>>> 5236cc3a
             if (!results.TryDequeue(out SimpleAsyncResult result))
             {
                 result = new SimpleAsyncResult();
