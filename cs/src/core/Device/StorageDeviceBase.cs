﻿// Copyright (c) Microsoft Corporation. All rights reserved.
// Licensed under the MIT license.

using System;
using System.Diagnostics;
using System.Threading;

namespace FASTER.core
{
    /// <summary>
    /// 
    /// </summary>
    public abstract class StorageDeviceBase : IDevice
    {

        /// <summary>
        /// 
        /// </summary>
        public uint SectorSize { get; }

        /// <summary>
        /// 
        /// </summary>
        public string FileName { get; }

        /// <summary>
        /// <see cref="IDevice.Capacity"/>
        /// </summary>
        public long Capacity { get; }

        /// <summary>
        /// <see cref="IDevice.StartSegment"/>
        /// </summary>
        public int StartSegment { get { return startSegment; } }

        /// <summary>
        /// <see cref="IDevice.EndSegment"/>
        /// </summary>
        public int EndSegment { get { return endSegment; } }

        /// <summary>
        /// <see cref="IDevice.SegmentSize"/>
        /// </summary>
        public long SegmentSize { get { return segmentSize; } }

        /// <summary>
        /// Segment size
        /// </summary>
        protected long segmentSize;

        private int segmentSizeBits;
        private ulong segmentSizeMask;

        /// <summary>
        /// Instance of the epoch protection framework in the current system.
        /// A device may have internal in-memory data structure that requires epoch protection under concurrent access.
        /// </summary>
        protected LightEpoch epoch;

        /// <summary>
        /// start and end segment corresponding to <see cref="StartSegment"/> and <see cref="EndSegment"/>. Subclasses are
        /// allowed to modify these as needed.
        /// </summary>
        protected int startSegment = 0, endSegment = -1;

        /// <summary>
        /// Initializes a new StorageDeviceBase
        /// </summary>
        /// <param name="filename">Name of the file to use</param>
        /// <param name="sectorSize">The smallest unit of write of the underlying storage device (e.g. 512 bytes for a disk) </param>
        /// <param name="capacity">The maximal number of bytes this storage device can accommondate, or CAPAPCITY_UNSPECIFIED if there is no such limit </param>
        public StorageDeviceBase(string filename, uint sectorSize, long capacity)
        {
            FileName = filename;        
            SectorSize = sectorSize;

            segmentSize = -1;
            segmentSizeBits = 64;
            segmentSizeMask = ~0UL;

            Capacity = capacity;
        }

        /// <summary>
        /// Initialize device
        /// </summary>
        /// <param name="segmentSize"></param>
        /// <param name="epoch"></param>
        public virtual void Initialize(long segmentSize, LightEpoch epoch = null)
        {
            if (segmentSize != -1)
                Debug.Assert(Capacity == -1 || Capacity % segmentSize == 0, "capacity must be a multiple of segment sizes");
            this.segmentSize = segmentSize;
            this.epoch = epoch;
            if (!Utility.IsPowerOfTwo(segmentSize))
            {
                if (segmentSize != -1)
                    throw new FasterException("Invalid segment size: " + segmentSize);
                segmentSizeBits = 64;
                segmentSizeMask = ~0UL;
            }
            else
            {
                segmentSizeBits = Utility.GetLogBase2((ulong)segmentSize);
                segmentSizeMask = (ulong)segmentSize - 1;
            }
        }


<<<<<<< HEAD
        /// <summary>
        /// Whether device should be throttled
        /// </summary>
        /// <returns></returns>
        public virtual bool Throttle() => false;

=======
>>>>>>> 5236cc3a
        /// <summary>
        /// Whether device should be throttled
        /// </summary>
        /// <returns></returns>
        public virtual bool Throttle() => false;

        /// <summary>
        /// Write operation
        /// </summary>
        /// <param name="alignedSourceAddress"></param>
        /// <param name="alignedDestinationAddress"></param>
        /// <param name="numBytesToWrite"></param>
        /// <param name="callback"></param>
        /// <param name="context"></param>
        public void WriteAsync(IntPtr alignedSourceAddress, ulong alignedDestinationAddress, uint numBytesToWrite, DeviceIOCompletionCallback callback, object context)
        {
            WriteAsync(
                alignedSourceAddress,
                (int)(segmentSizeBits < 64 ? alignedDestinationAddress >> segmentSizeBits : 0),
                alignedDestinationAddress & segmentSizeMask,
                numBytesToWrite, callback, context);
        }

        /// <summary>
        /// Read operation
        /// </summary>
        /// <param name="alignedSourceAddress"></param>
        /// <param name="alignedDestinationAddress"></param>
        /// <param name="aligned_read_length"></param>
        /// <param name="callback"></param>
        /// <param name="context"></param>
        public void ReadAsync(ulong alignedSourceAddress, IntPtr alignedDestinationAddress, uint aligned_read_length, DeviceIOCompletionCallback callback, object context)
        {
            var segment = segmentSizeBits < 64 ? alignedSourceAddress >> segmentSizeBits : 0;

            ReadAsync(
                (int)segment,
                alignedSourceAddress & segmentSizeMask,
                alignedDestinationAddress,
                aligned_read_length, callback, context);
        }

        /// <summary>
        /// <see cref="IDevice.RemoveSegmentAsync(int, AsyncCallback, IAsyncResult)"/>
        /// </summary>
        /// <param name="segment"></param>
        /// <param name="callback"></param>
        /// <param name="result"></param>
        public abstract void RemoveSegmentAsync(int segment, AsyncCallback callback, IAsyncResult result);

        /// <summary>
        /// <see cref="IDevice.RemoveSegment(int)"/>
        /// By default the implementation calls into <see cref="RemoveSegmentAsync(int, AsyncCallback, IAsyncResult)"/>
        /// </summary>
        /// <param name="segment"></param>
        public virtual void RemoveSegment(int segment)
        {
            ManualResetEventSlim completionEvent = new ManualResetEventSlim(false);
            RemoveSegmentAsync(segment, r => completionEvent.Set(), null);
            completionEvent.Wait();
        }

        /// <summary>
        /// <see cref="IDevice.TruncateUntilSegmentAsync(int, AsyncCallback, IAsyncResult)"/>
        /// </summary>
        /// <param name="toSegment"></param>
        /// <param name="callback"></param>
        /// <param name="result"></param>
        public void TruncateUntilSegmentAsync(int toSegment, AsyncCallback callback, IAsyncResult result)
        {
            // Reset begin range to at least toAddress
            if (!Utility.MonotonicUpdate(ref startSegment, toSegment, out int oldStart))
            {
                // If no-op, invoke callback and return immediately
                callback(result);
                return;
            }
            CountdownEvent countdown = new CountdownEvent(toSegment - oldStart);
            // This action needs to be epoch-protected because readers may be issuing reads to the deleted segment, unaware of the delete.
            // Because of earlier compare-and-swap, the caller has exclusive access to the range [oldStartSegment, newStartSegment), and there will
            // be no double deletes.
            epoch.BumpCurrentEpoch(() =>
            {
                for (int i = oldStart; i < toSegment; i++)
                {
                    RemoveSegmentAsync(i, r => {
                        if (countdown.Signal())
                        {
                            callback(r);
                            countdown.Dispose();
                        }
                    }, result);
                }
            });
        }

        /// <summary>
        /// <see cref="IDevice.TruncateUntilSegment(int)"/>
        /// </summary>
        /// <param name="toSegment"></param>
        public void TruncateUntilSegment(int toSegment)
        {
            using (ManualResetEventSlim completionEvent = new ManualResetEventSlim(false))
            {
                TruncateUntilSegmentAsync(toSegment, r => completionEvent.Set(), null);
                completionEvent.Wait();
            }
        }

        /// <summary>
        /// <see cref="IDevice.TruncateUntilAddressAsync(long, AsyncCallback, IAsyncResult)"/>
        /// </summary>
        /// <param name="toAddress"></param>
        /// <param name="callback"></param>
        /// <param name="result"></param>
        public virtual void TruncateUntilAddressAsync(long toAddress, AsyncCallback callback, IAsyncResult result)
        {
            // Truncate only up to segment boundary if address is not aligned
            TruncateUntilSegmentAsync((int)(toAddress >> segmentSizeBits), callback, result);
        }

        /// <summary>
        /// <see cref="IDevice.TruncateUntilAddress(long)"/>
        /// </summary>
        /// <param name="toAddress"></param>
        public virtual void TruncateUntilAddress(long toAddress)
        {
            using (ManualResetEventSlim completionEvent = new ManualResetEventSlim(false))
            {
                TruncateUntilAddressAsync(toAddress, r => completionEvent.Set(), null);
                completionEvent.Wait();
            }
        }

        /// <summary>
        /// 
        /// </summary>
        /// <param name="sourceAddress"></param>
        /// <param name="segmentId"></param>
        /// <param name="destinationAddress"></param>
        /// <param name="numBytesToWrite"></param>
        /// <param name="callback"></param>
        /// <param name="context"></param>
        public abstract void WriteAsync(IntPtr sourceAddress, int segmentId, ulong destinationAddress, uint numBytesToWrite, DeviceIOCompletionCallback callback, object context);

        /// <summary>
        /// 
        /// </summary>
        /// <param name="segmentId"></param>
        /// <param name="sourceAddress"></param>
        /// <param name="destinationAddress"></param>
        /// <param name="readLength"></param>
        /// <param name="callback"></param>
        /// <param name="context"></param>
        public abstract void ReadAsync(int segmentId, ulong sourceAddress, IntPtr destinationAddress, uint readLength, DeviceIOCompletionCallback callback, object context);

        /// <summary>
        /// 
        /// </summary>
        public abstract void Close();

        /// <summary>
        /// Handle space utilization of limited capacity devices by invoking segment truncation if necessary
        /// </summary>
        /// <param name="segment">Segment being written to</param>
        protected void HandleCapacity(int segment)
        {
            // If the device has bounded space, and we are writing a new segment, need to check whether an existing segment needs to be evicted. 
            if (Capacity != Devices.CAPACITY_UNSPECIFIED && Utility.MonotonicUpdate(ref endSegment, segment, out int oldEnd))
            {
                // Attempt to update the stored range until there is enough space on the tier to accomodate the current segment
                int newStartSegment = endSegment - (int)(Capacity >> segmentSizeBits);
                // Assuming that we still have enough physical capacity to write another segment, even if delete does not immediately free up space.
                TruncateUntilSegmentAsync(newStartSegment, r => { }, null);
            }
        }
    }
}<|MERGE_RESOLUTION|>--- conflicted
+++ resolved
@@ -107,15 +107,6 @@
         }
 
 
-<<<<<<< HEAD
-        /// <summary>
-        /// Whether device should be throttled
-        /// </summary>
-        /// <returns></returns>
-        public virtual bool Throttle() => false;
-
-=======
->>>>>>> 5236cc3a
         /// <summary>
         /// Whether device should be throttled
         /// </summary>
