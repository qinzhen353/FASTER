﻿// Copyright (c) Microsoft Corporation. All rights reserved.
// Licensed under the MIT license.

using FASTER.core;

namespace FASTER.server
{
<<<<<<< HEAD
    internal struct ServerKVFunctions<Key, Value, Input, Output, Functions, ParameterSerializer> : IAdvancedFunctions<Key, Value, Input, Output, long>
=======
    internal struct ServerKVFunctions<Key, Value, Input, Output, Functions> : IFunctions<Key, Value, Input, Output, long>
>>>>>>> dc674cf4
        where Functions : IFunctions<Key, Value, Input, Output, long>
    {
        private readonly Functions functions;
        private readonly FasterKVServerSessionBase<Output> serverNetworkSession;

        public bool SupportsLocking => functions.SupportsLocking;

        public ServerKVFunctions(Functions functions, FasterKVServerSessionBase<Output> serverNetworkSession)
        {
            this.functions = functions;
            this.serverNetworkSession = serverNetworkSession;
        }

        public void CheckpointCompletionCallback(string sessionId, CommitPoint commitPoint)
            => functions.CheckpointCompletionCallback(sessionId, commitPoint);

        public void ConcurrentDeleter(ref Key key, ref Value value, ref RecordInfo recordInfo, long address)
            => ConcurrentDeleter(ref key, ref value, ref recordInfo, address);

        public bool ConcurrentReader(ref Key key, ref Input input, ref Value value, ref Output dst, ref RecordInfo recordInfo, long address)
            => functions.ConcurrentReader(ref key, ref input, ref value, ref dst);

        public bool ConcurrentWriter(ref Key key, ref Value src, ref Value dst, ref RecordInfo recordInfo, long address)
            => functions.ConcurrentWriter(ref key, ref src, ref dst);

        public bool NeedInitialUpdate(ref Key key, ref Input input, ref Output output)
            => functions.NeedInitialUpdate(ref key, ref input, ref output);

        public bool NeedCopyUpdate(ref Key key, ref Input input, ref Value oldValue, ref Output output)
            => functions.NeedCopyUpdate(ref key, ref input, ref oldValue, ref output);

        public void CopyUpdater(ref Key key, ref Input input, ref Value oldValue, ref Value newValue, ref Output output, ref RecordInfo recordInfo, long address)
            => functions.CopyUpdater(ref key, ref input, ref oldValue, ref newValue, ref output);

        public void DeleteCompletionCallback(ref Key key, long ctx)
            => functions.DeleteCompletionCallback(ref key, ctx);

        public void InitialUpdater(ref Key key, ref Input input, ref Value value, ref Output output)
            => functions.InitialUpdater(ref key, ref input, ref value, ref output);

        public bool InPlaceUpdater(ref Key key, ref Input input, ref Value value, ref Output output, ref RecordInfo recordInfo, long address)
            => functions.InPlaceUpdater(ref key, ref input, ref value, ref output);

        public void ReadCompletionCallback(ref Key key, ref Input input, ref Output output, long ctx, Status status, RecordInfo recordInfo)
        {
            serverNetworkSession.CompleteRead(ref output, ctx, status);
            functions.ReadCompletionCallback(ref key, ref input, ref output, ctx, status);
        }

        public void RMWCompletionCallback(ref Key key, ref Input input, ref Output output, long ctx, Status status)
        {
            serverNetworkSession.CompleteRMW(ref output, ctx, status);
            functions.RMWCompletionCallback(ref key, ref input, ref output, ctx, status);
        }

        public bool SingleReader(ref Key key, ref Input input, ref Value value, ref Output dst, long address)
            => functions.SingleReader(ref key, ref input, ref value, ref dst);

        public void SingleWriter(ref Key key, ref Value src, ref Value dst)
            => functions.SingleWriter(ref key, ref src, ref dst);

        public void UpsertCompletionCallback(ref Key key, ref Value value, long ctx)
            => functions.UpsertCompletionCallback(ref key, ref value, ctx);

        public void Lock(ref RecordInfo recordInfo, ref Key key, ref Value value, LockType lockType, ref long lockContext)
            => functions.Lock(ref recordInfo, ref key, ref value, lockType, ref lockContext);

        public bool Unlock(ref RecordInfo recordInfo, ref Key key, ref Value value, LockType lockType, long lockContext)
            => functions.Unlock(ref recordInfo, ref key, ref value, lockType, lockContext);
    }
}<|MERGE_RESOLUTION|>--- conflicted
+++ resolved
@@ -5,11 +5,7 @@
 
 namespace FASTER.server
 {
-<<<<<<< HEAD
-    internal struct ServerKVFunctions<Key, Value, Input, Output, Functions, ParameterSerializer> : IAdvancedFunctions<Key, Value, Input, Output, long>
-=======
-    internal struct ServerKVFunctions<Key, Value, Input, Output, Functions> : IFunctions<Key, Value, Input, Output, long>
->>>>>>> dc674cf4
+    internal struct ServerKVFunctions<Key, Value, Input, Output, Functions> : IAdvancedFunctions<Key, Value, Input, Output, long>
         where Functions : IFunctions<Key, Value, Input, Output, long>
     {
         private readonly Functions functions;
