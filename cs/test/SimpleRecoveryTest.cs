﻿// Copyright (c) Microsoft Corporation. All rights reserved.
// Licensed under the MIT license.

using System;
using System.Linq;
using System.Threading;
using System.Threading.Tasks;
using FASTER.core;
using NUnit.Framework;
using FASTER.devices;

namespace FASTER.test.recovery.sumstore.simple
{
    [TestFixture]
    public class RecoveryTests
    {
        const int numOps = 250;
        const long logSize = 64;
        AdId[] inputArray;

        private byte[] commitCookie;
        string checkpointDir;
        ICheckpointManager checkpointManager;

        private FasterKV<AdId, NumClicks> fht1;
        private FasterKV<AdId, NumClicks> fht2;
        private IDevice log;
        

        [SetUp]
        public void Setup()
        {
            TestUtils.DeleteDirectory(TestUtils.MethodTestDir, wait: true);
            checkpointManager = default;
            checkpointDir = default;
            inputArray = new AdId[numOps];
            for (int i = 0; i < numOps; i++)
                inputArray[i].adId = i;
        }

        [TearDown]
        public void TearDown()
        {
            fht1?.Dispose();
            fht1 = null;
            fht2?.Dispose();
            fht2 = null;
            log?.Dispose();
            log = null;

            checkpointManager?.Dispose();
            TestUtils.DeleteDirectory(TestUtils.MethodTestDir);
        }

        [Test]
        [Category("FasterKV"), Category("CheckpointRestore")]
        public async ValueTask PageBlobSimpleRecoveryTest([Values]CheckpointType checkpointType, [Values]bool isAsync, [Values]bool testCommitCookie)
        {
            TestUtils.IgnoreIfNotRunningAzureTests();
            checkpointManager = new DeviceLogCommitCheckpointManager(
                new AzureStorageNamedDeviceFactory(TestUtils.AzureEmulatedStorageString),
                new DefaultCheckpointNamingScheme($"{TestUtils.AzureTestContainer}/{TestUtils.AzureTestDirectory}"));
            await SimpleRecoveryTest1_Worker(checkpointType, isAsync, testCommitCookie);
            checkpointManager.PurgeAll();
        }

        [Test]
        [Category("FasterKV")]
        [Category("CheckpointRestore")]
        [Category("Smoke")]
<<<<<<< HEAD
        public async ValueTask LocalDeviceSimpleRecoveryTest([Values] CheckpointType checkpointType, [Values] bool isAsync)
=======

        public async ValueTask LocalDeviceSimpleRecoveryTest([Values] CheckpointType checkpointType, [Values] bool isAsync, [Values]bool testCommitCookie)
>>>>>>> 0ae0568d
        {
            checkpointManager = new DeviceLogCommitCheckpointManager(
                new LocalStorageNamedDeviceFactory(),
                new DefaultCheckpointNamingScheme($"{TestUtils.MethodTestDir}/{TestUtils.AzureTestDirectory}"));
            await SimpleRecoveryTest1_Worker(checkpointType, isAsync, testCommitCookie);
            checkpointManager.PurgeAll();
        }

        [Test]
        [Category("FasterKV"), Category("CheckpointRestore")]
        public async ValueTask SimpleRecoveryTest1([Values]CheckpointType checkpointType, [Values]bool isAsync, [Values]bool testCommitCookie)
        {
            await SimpleRecoveryTest1_Worker(checkpointType, isAsync, testCommitCookie);
        }

        private async ValueTask SimpleRecoveryTest1_Worker(CheckpointType checkpointType, bool isAsync, bool testCommitCookie)
        {
            if (testCommitCookie)
            {
                // Generate a new unique byte sequence for test
                commitCookie = Guid.NewGuid().ToByteArray();
            }

            if (checkpointManager is null)
                checkpointDir = TestUtils.MethodTestDir + $"/checkpoints";

            log = Devices.CreateLogDevice(TestUtils.MethodTestDir + "/SimpleRecoveryTest1.log", deleteOnClose: true);

            fht1 = new FasterKV<AdId, NumClicks>(logSize,
                logSettings: new LogSettings { LogDevice = log, MutableFraction = 0.1, MemorySizeBits = 29 },
                checkpointSettings: new CheckpointSettings { CheckpointDir = checkpointDir, CheckpointManager = checkpointManager, CheckPointType = checkpointType }
                );

            fht2 = new FasterKV<AdId, NumClicks>(logSize,
                logSettings: new LogSettings { LogDevice = log, MutableFraction = 0.1, MemorySizeBits = 29 },
                checkpointSettings: new CheckpointSettings { CheckpointDir = checkpointDir, CheckpointManager = checkpointManager, CheckPointType = checkpointType }
                );

            NumClicks value;
            AdInput inputArg = default;
            Output output = default;

            var session1 = fht1.NewSession(new AdSimpleFunctions());
            for (int key = 0; key < numOps; key++)
            {
                value.numClicks = key;
                session1.Upsert(ref inputArray[key], ref value, Empty.Default, 0);
            }

            if (testCommitCookie)
                fht1.CommitCookie = commitCookie;
            fht1.TakeFullCheckpoint(out Guid token);
            fht1.CompleteCheckpointAsync().AsTask().GetAwaiter().GetResult();
            session1.Dispose();

            if (isAsync)
                await fht2.RecoverAsync(token);
            else
                fht2.Recover(token);

            if (testCommitCookie)
                Assert.IsTrue(fht2.RecoveredCommitCookie.SequenceEqual(commitCookie));
            else
                Assert.Null(fht2.RecoveredCommitCookie);
            
            var session2 = fht2.NewSession(new AdSimpleFunctions());
            for (int key = 0; key < numOps; key++)
            {
                var status = session2.Read(ref inputArray[key], ref inputArg, ref output, Empty.Default, 0);

                if (status == Status.PENDING)
                    session2.CompletePending(true);
                else
                    Assert.AreEqual(key, output.value.numClicks);
            }
            session2.Dispose();
        }

        [Test]
        [Category("FasterKV"), Category("CheckpointRestore")]
        public async ValueTask SimpleRecoveryTest2([Values]CheckpointType checkpointType, [Values]bool isAsync)
        {
            checkpointManager = new DeviceLogCommitCheckpointManager(new LocalStorageNamedDeviceFactory(), new DefaultCheckpointNamingScheme(TestUtils.MethodTestDir + "/checkpoints4"), false);
            log = Devices.CreateLogDevice(TestUtils.MethodTestDir + "/SimpleRecoveryTest2.log", deleteOnClose: true);

            fht1 = new FasterKV<AdId, NumClicks>(logSize,
                logSettings: new LogSettings { LogDevice = log, MutableFraction = 0.1, MemorySizeBits = 29 },
                checkpointSettings: new CheckpointSettings { CheckpointManager = checkpointManager, CheckPointType = checkpointType }
                );

            fht2 = new FasterKV<AdId, NumClicks>(logSize,
                logSettings: new LogSettings { LogDevice = log, MutableFraction = 0.1, MemorySizeBits = 29 },
                checkpointSettings: new CheckpointSettings { CheckpointManager = checkpointManager, CheckPointType = checkpointType }
                );


            NumClicks value;
            AdInput inputArg = default;
            Output output = default;

            var session1 = fht1.NewSession(new AdSimpleFunctions());
            for (int key = 0; key < numOps; key++)
            {
                value.numClicks = key;
                session1.Upsert(ref inputArray[key], ref value, Empty.Default, 0);
            }
            fht1.TakeFullCheckpoint(out Guid token);
            fht1.CompleteCheckpointAsync().AsTask().GetAwaiter().GetResult();
            session1.Dispose();

            if (isAsync)
                await fht2.RecoverAsync(token);
            else 
                fht2.Recover(token);

            var session2 = fht2.NewSession(new AdSimpleFunctions());
            for (int key = 0; key < numOps; key++)
            {
                var status = session2.Read(ref inputArray[key], ref inputArg, ref output, Empty.Default, 0);

                if (status == Status.PENDING)
                    session2.CompletePending(true);
                else
                {
                    Assert.AreEqual(key, output.value.numClicks);
                }
            }
            session2.Dispose();
        }

        [Test]
        [Category("FasterKV"), Category("CheckpointRestore")]
        public async ValueTask ShouldRecoverBeginAddress([Values]bool isAsync)
        {
            log = Devices.CreateLogDevice(TestUtils.MethodTestDir + "/SimpleRecoveryTest2.log", deleteOnClose: true);
            checkpointDir = TestUtils.MethodTestDir + "/checkpoints6";

            fht1 = new FasterKV<AdId, NumClicks>(logSize,
                logSettings: new LogSettings { LogDevice = log, MutableFraction = 0.1, MemorySizeBits = 29 },
                checkpointSettings: new CheckpointSettings { CheckpointDir = checkpointDir, CheckPointType = CheckpointType.FoldOver }
                );

            fht2 = new FasterKV<AdId, NumClicks>(logSize,
                logSettings: new LogSettings { LogDevice = log, MutableFraction = 0.1, MemorySizeBits = 29 },
                checkpointSettings: new CheckpointSettings { CheckpointDir = checkpointDir, CheckPointType = CheckpointType.FoldOver }
                );

            NumClicks value;

            var session1 = fht1.NewSession(new AdSimpleFunctions());
            var address = 0L;
            for (int key = 0; key < numOps; key++)
            {
                value.numClicks = key;
                session1.Upsert(ref inputArray[key], ref value, Empty.Default, 0);

                if (key == 65)
                    address = fht1.Log.TailAddress;
            }

            fht1.Log.ShiftBeginAddress(address);

            fht1.TakeFullCheckpoint(out Guid token);
            fht1.CompleteCheckpointAsync().AsTask().GetAwaiter().GetResult();
            session1.Dispose();

            if (isAsync)
                await fht2.RecoverAsync(token);
            else
                fht2.Recover(token);

            Assert.AreEqual(address, fht2.Log.BeginAddress);
        }
    }

    public class AdSimpleFunctions : FunctionsBase<AdId, NumClicks, AdInput, Output, Empty>
    {
        public override void ReadCompletionCallback(ref AdId key, ref AdInput input, ref Output output, Empty ctx, Status status)
        {
            Assert.AreEqual(Status.OK, status);
            Assert.AreEqual(key.adId, output.value.numClicks);
        }

        // Read functions
        public override void SingleReader(ref AdId key, ref AdInput input, ref NumClicks value, ref Output dst) => dst.value = value;

        public override void ConcurrentReader(ref AdId key, ref AdInput input, ref NumClicks value, ref Output dst) => dst.value = value;

        // RMW functions
        public override void InitialUpdater(ref AdId key, ref AdInput input, ref NumClicks value, ref Output output)
        {
            value = input.numClicks;
        }

        public override bool InPlaceUpdater(ref AdId key, ref AdInput input, ref NumClicks value, ref Output output)
        {
            Interlocked.Add(ref value.numClicks, input.numClicks.numClicks);
            return true;
        }

        public override bool NeedCopyUpdate(ref AdId key, ref AdInput input, ref NumClicks oldValue, ref Output output) => true;

        public override void CopyUpdater(ref AdId key, ref AdInput input, ref NumClicks oldValue, ref NumClicks newValue, ref Output output)
        {
            newValue.numClicks += oldValue.numClicks + input.numClicks.numClicks;
        }
    }
}
 <|MERGE_RESOLUTION|>--- conflicted
+++ resolved
@@ -14,8 +14,7 @@
     [TestFixture]
     public class RecoveryTests
     {
-        const int numOps = 250;
-        const long logSize = 64;
+        const int numOps = 5000;
         AdId[] inputArray;
 
         private byte[] commitCookie;
@@ -68,12 +67,8 @@
         [Category("FasterKV")]
         [Category("CheckpointRestore")]
         [Category("Smoke")]
-<<<<<<< HEAD
-        public async ValueTask LocalDeviceSimpleRecoveryTest([Values] CheckpointType checkpointType, [Values] bool isAsync)
-=======
 
         public async ValueTask LocalDeviceSimpleRecoveryTest([Values] CheckpointType checkpointType, [Values] bool isAsync, [Values]bool testCommitCookie)
->>>>>>> 0ae0568d
         {
             checkpointManager = new DeviceLogCommitCheckpointManager(
                 new LocalStorageNamedDeviceFactory(),
@@ -102,12 +97,12 @@
 
             log = Devices.CreateLogDevice(TestUtils.MethodTestDir + "/SimpleRecoveryTest1.log", deleteOnClose: true);
 
-            fht1 = new FasterKV<AdId, NumClicks>(logSize,
+            fht1 = new FasterKV<AdId, NumClicks>(128,
                 logSettings: new LogSettings { LogDevice = log, MutableFraction = 0.1, MemorySizeBits = 29 },
                 checkpointSettings: new CheckpointSettings { CheckpointDir = checkpointDir, CheckpointManager = checkpointManager, CheckPointType = checkpointType }
                 );
 
-            fht2 = new FasterKV<AdId, NumClicks>(logSize,
+            fht2 = new FasterKV<AdId, NumClicks>(128,
                 logSettings: new LogSettings { LogDevice = log, MutableFraction = 0.1, MemorySizeBits = 29 },
                 checkpointSettings: new CheckpointSettings { CheckpointDir = checkpointDir, CheckpointManager = checkpointManager, CheckPointType = checkpointType }
                 );
@@ -126,7 +121,7 @@
             if (testCommitCookie)
                 fht1.CommitCookie = commitCookie;
             fht1.TakeFullCheckpoint(out Guid token);
-            fht1.CompleteCheckpointAsync().AsTask().GetAwaiter().GetResult();
+            fht1.CompleteCheckpointAsync().GetAwaiter().GetResult();
             session1.Dispose();
 
             if (isAsync)
@@ -147,7 +142,7 @@
                 if (status == Status.PENDING)
                     session2.CompletePending(true);
                 else
-                    Assert.AreEqual(key, output.value.numClicks);
+                    Assert.IsTrue(output.value.numClicks == key);
             }
             session2.Dispose();
         }
@@ -159,12 +154,12 @@
             checkpointManager = new DeviceLogCommitCheckpointManager(new LocalStorageNamedDeviceFactory(), new DefaultCheckpointNamingScheme(TestUtils.MethodTestDir + "/checkpoints4"), false);
             log = Devices.CreateLogDevice(TestUtils.MethodTestDir + "/SimpleRecoveryTest2.log", deleteOnClose: true);
 
-            fht1 = new FasterKV<AdId, NumClicks>(logSize,
+            fht1 = new FasterKV<AdId, NumClicks>(128,
                 logSettings: new LogSettings { LogDevice = log, MutableFraction = 0.1, MemorySizeBits = 29 },
                 checkpointSettings: new CheckpointSettings { CheckpointManager = checkpointManager, CheckPointType = checkpointType }
                 );
 
-            fht2 = new FasterKV<AdId, NumClicks>(logSize,
+            fht2 = new FasterKV<AdId, NumClicks>(128,
                 logSettings: new LogSettings { LogDevice = log, MutableFraction = 0.1, MemorySizeBits = 29 },
                 checkpointSettings: new CheckpointSettings { CheckpointManager = checkpointManager, CheckPointType = checkpointType }
                 );
@@ -181,7 +176,7 @@
                 session1.Upsert(ref inputArray[key], ref value, Empty.Default, 0);
             }
             fht1.TakeFullCheckpoint(out Guid token);
-            fht1.CompleteCheckpointAsync().AsTask().GetAwaiter().GetResult();
+            fht1.CompleteCheckpointAsync().GetAwaiter().GetResult();
             session1.Dispose();
 
             if (isAsync)
@@ -198,7 +193,7 @@
                     session2.CompletePending(true);
                 else
                 {
-                    Assert.AreEqual(key, output.value.numClicks);
+                    Assert.IsTrue(output.value.numClicks == key);
                 }
             }
             session2.Dispose();
@@ -211,12 +206,12 @@
             log = Devices.CreateLogDevice(TestUtils.MethodTestDir + "/SimpleRecoveryTest2.log", deleteOnClose: true);
             checkpointDir = TestUtils.MethodTestDir + "/checkpoints6";
 
-            fht1 = new FasterKV<AdId, NumClicks>(logSize,
+            fht1 = new FasterKV<AdId, NumClicks>(128,
                 logSettings: new LogSettings { LogDevice = log, MutableFraction = 0.1, MemorySizeBits = 29 },
                 checkpointSettings: new CheckpointSettings { CheckpointDir = checkpointDir, CheckPointType = CheckpointType.FoldOver }
                 );
 
-            fht2 = new FasterKV<AdId, NumClicks>(logSize,
+            fht2 = new FasterKV<AdId, NumClicks>(128,
                 logSettings: new LogSettings { LogDevice = log, MutableFraction = 0.1, MemorySizeBits = 29 },
                 checkpointSettings: new CheckpointSettings { CheckpointDir = checkpointDir, CheckPointType = CheckpointType.FoldOver }
                 );
@@ -230,14 +225,14 @@
                 value.numClicks = key;
                 session1.Upsert(ref inputArray[key], ref value, Empty.Default, 0);
 
-                if (key == 65)
+                if (key == 2999)
                     address = fht1.Log.TailAddress;
             }
 
             fht1.Log.ShiftBeginAddress(address);
 
             fht1.TakeFullCheckpoint(out Guid token);
-            fht1.CompleteCheckpointAsync().AsTask().GetAwaiter().GetResult();
+            fht1.CompleteCheckpointAsync().GetAwaiter().GetResult();
             session1.Dispose();
 
             if (isAsync)
@@ -253,8 +248,8 @@
     {
         public override void ReadCompletionCallback(ref AdId key, ref AdInput input, ref Output output, Empty ctx, Status status)
         {
-            Assert.AreEqual(Status.OK, status);
-            Assert.AreEqual(key.adId, output.value.numClicks);
+            Assert.IsTrue(status == Status.OK);
+            Assert.IsTrue(output.value.numClicks == key.adId);
         }
 
         // Read functions
